--- conflicted
+++ resolved
@@ -200,12 +200,7 @@
     }
 
     // Enable the toolbar and menubar buttons and clear the help text.
-<<<<<<< HEAD
-    m_Launcher->SetButtonsEnabled( true );
-    ReCreateMenuBar( /* aToolsEnabled */ true );
-=======
     m_active_project = true;
->>>>>>> 5900af51
     m_MessagesBox->Clear();
 }
 
@@ -322,23 +317,13 @@
     // a noname.pro file in the same folder as the kicad binary.
     if( wxFileName( prj_filename ).GetFullName().IsSameAs( nameless_prj ) && !newProject )
     {
-<<<<<<< HEAD
-        m_Launcher->SetButtonsEnabled( false );
-        ReCreateMenuBar( /* aToolsEnabled */ false );
-=======
         m_active_project = false;
->>>>>>> 5900af51
         m_MessagesBox->SetValue( _( "To proceed, you can use the File menu to start a new project." ) );
         return;
     }
     else
     {
-<<<<<<< HEAD
-        m_Launcher->SetButtonsEnabled( true );
-        ReCreateMenuBar( /* aToolsEnabled */ true );
-=======
         m_active_project = true;
->>>>>>> 5900af51
         m_MessagesBox->Clear();
     }
 
