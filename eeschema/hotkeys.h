/*
 * This program source code file is part of KiCad, a free EDA CAD application.
 *
 * Copyright (C) 2007 Jean-Pierre Charras, jp.charras at wanadoo.fr
 * Copyright (C) 2014 KiCad Developers, see CHANGELOG.TXT for contributors.
 *
 * This program is free software; you can redistribute it and/or
 * modify it under the terms of the GNU General Public License
 * as published by the Free Software Foundation; either version 2
 * of the License, or (at your option) any later version.
 *
 * This program is distributed in the hope that it will be useful,
 * but WITHOUT ANY WARRANTY; without even the implied warranty of
 * MERCHANTABILITY or FITNESS FOR A PARTICULAR PURPOSE.  See the
 * GNU General Public License for more details.
 *
 * You should have received a copy of the GNU General Public License
 * along with this program; if not, you may find one here:
 * http://www.gnu.org/licenses/old-licenses/gpl-2.0.html
 * or you may search the http://www.gnu.org website for the version 2 license,
 * or you may write to the Free Software Foundation, Inc.,
 * 51 Franklin Street, Fifth Floor, Boston, MA  02110-1301, USA
 */

/**
 * eeschema/hotkeys.h
 */
#ifndef EESCHEMA_KOTKEYS_H_
#define EESCHEMA_KOTKEYS_H_

#include <hotkeys_basic.h>

// List of hot keys id.
// see also enum common_hotkey_id_commnand in hotkeys_basic.h
// for shared hotkeys id
enum hotkey_id_commnand {
    HK_FIND_NEXT_ITEM = HK_COMMON_END,
    HK_FIND_NEXT_DRC_MARKER,
    HK_FIND_ITEM,
    HK_FIND_REPLACE,
    HK_DELETE,
    HK_REPEAT_LAST,
    HK_LIBEDIT_MOVE_GRAPHIC_ITEM,
    HK_MOVEBLOCK_TO_DRAGBLOCK,
    HK_SAVE_BLOCK,
    HK_LIBEDIT_CREATE_PIN,
    HK_DELETE_PIN,
    HK_ROTATE,
    HK_EDIT,
    HK_EDIT_COMPONENT_VALUE,
    HK_EDIT_COMPONENT_REFERENCE,
    HK_EDIT_COMPONENT_FOOTPRINT,
    HK_EDIT_COMPONENT_WITH_LIBEDIT,
    HK_MIRROR_X,
    HK_MIRROR_Y,
    HK_ORIENT_NORMAL_COMPONENT,
    HK_MOVE_COMPONENT_OR_ITEM,
    HK_COPY_COMPONENT_OR_LABEL,
    HK_DRAG,
    HK_ADD_NEW_COMPONENT,
    HK_ADD_NEW_POWER,
    HK_BEGIN_WIRE,
    HK_BEGIN_BUS,
    HK_END_CURR_LINEWIREBUS,
    HK_ADD_WIRE_ENTRY,
    HK_ADD_BUS_ENTRY,
    HK_ADD_LABEL,
    HK_ADD_HLABEL,
    HK_ADD_GLABEL,
    HK_ADD_JUNCTION,
    HK_ADD_HIER_SHEET,
    HK_ADD_GRAPHIC_TEXT,
    HK_ADD_GRAPHIC_POLYLINE,
    HK_ADD_NOCONN_FLAG,
    HK_SAVE_LIB,
    HK_SAVE_SCH,
    HK_LOAD_SCH,
    HK_LEFT_CLICK,
    HK_LEFT_DCLICK,
    HK_LEAVE_SHEET,
<<<<<<< HEAD
    HK_AUTOPLACE_FIELDS,
=======
    HK_DELETE_NODE
>>>>>>> 04662d9f
};

// List of hotkey descriptors for Eeschema
extern struct EDA_HOTKEY_CONFIG g_Eeschema_Hokeys_Descr[];

// List of hotkey descriptors for the schematic editor only
extern struct EDA_HOTKEY_CONFIG g_Schematic_Hokeys_Descr[];

// List of hotkey descriptors for the lib editor only
extern struct EDA_HOTKEY_CONFIG g_Libedit_Hokeys_Descr[];

// List of hotkey descriptors for the lib browser only
extern struct EDA_HOTKEY_CONFIG g_Viewlib_Hokeys_Descr[];

#endif      // EESCHEMA_KOTKEYS_H_<|MERGE_RESOLUTION|>--- conflicted
+++ resolved
@@ -78,11 +78,8 @@
     HK_LEFT_CLICK,
     HK_LEFT_DCLICK,
     HK_LEAVE_SHEET,
-<<<<<<< HEAD
     HK_AUTOPLACE_FIELDS,
-=======
     HK_DELETE_NODE
->>>>>>> 04662d9f
 };
 
 // List of hotkey descriptors for Eeschema
