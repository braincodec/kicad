///////////////////////////////////////////////////////////////////////////
// C++ code generated with wxFormBuilder (version Mar 13 2015)
// http://www.wxformbuilder.org/
//
// PLEASE DO "NOT" EDIT THIS FILE!
///////////////////////////////////////////////////////////////////////////

#include "dialog_eeschema_options_base.h"

///////////////////////////////////////////////////////////////////////////

BEGIN_EVENT_TABLE( DIALOG_EESCHEMA_OPTIONS_BASE, DIALOG_SHIM )
	EVT_SIZE( DIALOG_EESCHEMA_OPTIONS_BASE::_wxFB_OnSize )
	EVT_CHOICE( wxID_ANY, DIALOG_EESCHEMA_OPTIONS_BASE::_wxFB_OnChooseUnits )
	EVT_CHECKBOX( xwID_ANY, DIALOG_EESCHEMA_OPTIONS_BASE::_wxFB_OnMiddleBtnPanEnbl )
	EVT_LIST_ITEM_DESELECTED( wxID_ANY, DIALOG_EESCHEMA_OPTIONS_BASE::_wxFB_OnTemplateFieldDeselected )
	EVT_LIST_ITEM_SELECTED( wxID_ANY, DIALOG_EESCHEMA_OPTIONS_BASE::_wxFB_OnTemplateFieldSelected )
	EVT_TEXT_ENTER( wxID_ANY, DIALOG_EESCHEMA_OPTIONS_BASE::_wxFB_OnEnterKey )
	EVT_TEXT_ENTER( wxID_ANY, DIALOG_EESCHEMA_OPTIONS_BASE::_wxFB_OnEnterKey )
	EVT_CHECKBOX( wxID_ANY, DIALOG_EESCHEMA_OPTIONS_BASE::_wxFB_OnVisibleFieldClick )
	EVT_BUTTON( wxID_ADD_FIELD, DIALOG_EESCHEMA_OPTIONS_BASE::_wxFB_OnAddButtonClick )
	EVT_BUTTON( wxID_DELETE_FIELD, DIALOG_EESCHEMA_OPTIONS_BASE::_wxFB_OnDeleteButtonClick )
END_EVENT_TABLE()

DIALOG_EESCHEMA_OPTIONS_BASE::DIALOG_EESCHEMA_OPTIONS_BASE( wxWindow* parent, wxWindowID id, const wxString& title, const wxPoint& pos, const wxSize& size, long style ) : DIALOG_SHIM( parent, id, title, pos, size, style )
{
	this->SetSizeHints( wxDefaultSize, wxDefaultSize );
	
	wxBoxSizer* mainSizer;
	mainSizer = new wxBoxSizer( wxVERTICAL );
	
	wxBoxSizer* bOptionsSizer;
	bOptionsSizer = new wxBoxSizer( wxVERTICAL );
	
	m_notebook = new wxNotebook( this, wxID_ANY, wxDefaultPosition, wxDefaultSize, 0 );
	m_notebook->SetBackgroundColour( wxSystemSettings::GetColour( wxSYS_COLOUR_BTNFACE ) );
	
	m_panel1 = new wxPanel( m_notebook, wxID_ANY, wxDefaultPosition, wxDefaultSize, wxTAB_TRAVERSAL );
	wxBoxSizer* p1mainSizer;
	p1mainSizer = new wxBoxSizer( wxHORIZONTAL );
	
	wxBoxSizer* bSizer3;
	bSizer3 = new wxBoxSizer( wxVERTICAL );
	
	wxFlexGridSizer* fgSizer1;
	fgSizer1 = new wxFlexGridSizer( 0, 3, 0, 0 );
	fgSizer1->AddGrowableCol( 0 );
	fgSizer1->AddGrowableCol( 1 );
	fgSizer1->AddGrowableCol( 2 );
	fgSizer1->SetFlexibleDirection( wxBOTH );
	fgSizer1->SetNonFlexibleGrowMode( wxFLEX_GROWMODE_SPECIFIED );
	
	m_staticText2 = new wxStaticText( m_panel1, wxID_ANY, _("Measurement &units:"), wxDefaultPosition, wxDefaultSize, 0 );
	m_staticText2->Wrap( -1 );
	fgSizer1->Add( m_staticText2, 1, wxALIGN_CENTER_VERTICAL|wxRIGHT|wxLEFT, 3 );
	
	wxArrayString m_choiceUnitsChoices;
	m_choiceUnits = new wxChoice( m_panel1, wxID_ANY, wxDefaultPosition, wxDefaultSize, m_choiceUnitsChoices, 0 );
	m_choiceUnits->SetSelection( 0 );
	fgSizer1->Add( m_choiceUnits, 0, wxALL|wxEXPAND, 3 );
	
	
	fgSizer1->Add( 0, 0, 1, wxEXPAND, 3 );
	
	m_staticText3 = new wxStaticText( m_panel1, wxID_ANY, _("&Grid size:"), wxDefaultPosition, wxDefaultSize, 0 );
	m_staticText3->Wrap( -1 );
	fgSizer1->Add( m_staticText3, 1, wxALIGN_CENTER_VERTICAL|wxRIGHT|wxLEFT, 3 );
	
	wxArrayString m_choiceGridSizeChoices;
	m_choiceGridSize = new wxChoice( m_panel1, wxID_ANY, wxDefaultPosition, wxDefaultSize, m_choiceGridSizeChoices, 0 );
	m_choiceGridSize->SetSelection( 0 );
	fgSizer1->Add( m_choiceGridSize, 0, wxEXPAND|wxALL, 3 );
	
	m_staticGridUnits = new wxStaticText( m_panel1, wxID_ANY, _("mils"), wxDefaultPosition, wxDefaultSize, 0 );
	m_staticGridUnits->Wrap( -1 );
	fgSizer1->Add( m_staticGridUnits, 0, wxALIGN_CENTER_VERTICAL|wxRIGHT|wxLEFT, 3 );
	
	m_staticText51 = new wxStaticText( m_panel1, wxID_ANY, _("Default &bus width:"), wxDefaultPosition, wxDefaultSize, 0 );
	m_staticText51->Wrap( -1 );
	fgSizer1->Add( m_staticText51, 0, wxALIGN_CENTER_VERTICAL|wxRIGHT|wxLEFT, 3 );
	
	m_spinBusWidth = new wxSpinCtrl( m_panel1, wxID_ANY, wxEmptyString, wxDefaultPosition, wxDefaultSize, wxSP_ARROW_KEYS|wxSP_WRAP, 1, 100, 1 );
	fgSizer1->Add( m_spinBusWidth, 0, wxALL|wxEXPAND, 3 );
	
	m_staticBusWidthUnits = new wxStaticText( m_panel1, wxID_ANY, _("mils"), wxDefaultPosition, wxDefaultSize, 0 );
	m_staticBusWidthUnits->Wrap( -1 );
	fgSizer1->Add( m_staticBusWidthUnits, 0, wxALIGN_CENTER_VERTICAL|wxRIGHT|wxLEFT, 3 );
	
	m_staticText5 = new wxStaticText( m_panel1, wxID_ANY, _("Default &line width:"), wxDefaultPosition, wxDefaultSize, 0 );
	m_staticText5->Wrap( -1 );
	fgSizer1->Add( m_staticText5, 1, wxALIGN_CENTER_VERTICAL|wxRIGHT|wxLEFT, 3 );
	
	m_spinLineWidth = new wxSpinCtrl( m_panel1, wxID_ANY, wxEmptyString, wxDefaultPosition, wxDefaultSize, wxSP_ARROW_KEYS|wxSP_WRAP, 1, 100, 1 );
	fgSizer1->Add( m_spinLineWidth, 0, wxALL|wxEXPAND, 3 );
	
	m_staticLineWidthUnits = new wxStaticText( m_panel1, wxID_ANY, _("mils"), wxDefaultPosition, wxDefaultSize, 0 );
	m_staticLineWidthUnits->Wrap( -1 );
	fgSizer1->Add( m_staticLineWidthUnits, 0, wxALIGN_CENTER_VERTICAL|wxRIGHT|wxLEFT, 3 );
	
	m_staticText7 = new wxStaticText( m_panel1, wxID_ANY, _("Default text &size:"), wxDefaultPosition, wxDefaultSize, 0 );
	m_staticText7->Wrap( -1 );
	fgSizer1->Add( m_staticText7, 1, wxALIGN_CENTER_VERTICAL|wxRIGHT|wxLEFT, 3 );
	
	m_spinTextSize = new wxSpinCtrl( m_panel1, wxID_ANY, wxEmptyString, wxDefaultPosition, wxDefaultSize, wxSP_ARROW_KEYS|wxSP_WRAP, 0, 1000, 0 );
	fgSizer1->Add( m_spinTextSize, 0, wxALL|wxEXPAND, 3 );
	
	m_staticTextSizeUnits = new wxStaticText( m_panel1, wxID_ANY, _("mils"), wxDefaultPosition, wxDefaultSize, 0 );
	m_staticTextSizeUnits->Wrap( -1 );
	fgSizer1->Add( m_staticTextSizeUnits, 0, wxALIGN_CENTER_VERTICAL|wxRIGHT|wxLEFT, 3 );
	
	m_staticText9 = new wxStaticText( m_panel1, wxID_ANY, _("Repeat draw item &horizontal displacement:"), wxDefaultPosition, wxDefaultSize, 0 );
	m_staticText9->Wrap( -1 );
	fgSizer1->Add( m_staticText9, 1, wxALIGN_CENTER_VERTICAL|wxRIGHT|wxLEFT, 3 );
	
	m_spinRepeatHorizontal = new wxSpinCtrl( m_panel1, wxID_ANY, wxEmptyString, wxDefaultPosition, wxDefaultSize, wxSP_ARROW_KEYS|wxSP_WRAP, -5000, 5000, 0 );
	fgSizer1->Add( m_spinRepeatHorizontal, 0, wxALL|wxEXPAND, 3 );
	
	m_staticRepeatXUnits = new wxStaticText( m_panel1, wxID_ANY, _("mils"), wxDefaultPosition, wxDefaultSize, 0 );
	m_staticRepeatXUnits->Wrap( -1 );
	fgSizer1->Add( m_staticRepeatXUnits, 0, wxALIGN_CENTER_VERTICAL|wxRIGHT|wxLEFT, 3 );
	
	m_staticText12 = new wxStaticText( m_panel1, wxID_ANY, _("Repeat draw item &vertical displacement:"), wxDefaultPosition, wxDefaultSize, 0 );
	m_staticText12->Wrap( -1 );
	fgSizer1->Add( m_staticText12, 1, wxALIGN_CENTER_VERTICAL|wxRIGHT|wxLEFT, 3 );
	
	m_spinRepeatVertical = new wxSpinCtrl( m_panel1, wxID_ANY, wxEmptyString, wxDefaultPosition, wxDefaultSize, wxSP_ARROW_KEYS|wxSP_WRAP, -5000, 5000, 100 );
	fgSizer1->Add( m_spinRepeatVertical, 0, wxALL|wxEXPAND, 3 );
	
	m_staticRepeatYUnits = new wxStaticText( m_panel1, wxID_ANY, _("mils"), wxDefaultPosition, wxDefaultSize, 0 );
	m_staticRepeatYUnits->Wrap( -1 );
	fgSizer1->Add( m_staticRepeatYUnits, 0, wxALIGN_CENTER_VERTICAL|wxRIGHT|wxLEFT, 3 );
	
	m_staticText16 = new wxStaticText( m_panel1, wxID_ANY, _("&Repeat label increment:"), wxDefaultPosition, wxDefaultSize, 0 );
	m_staticText16->Wrap( -1 );
	fgSizer1->Add( m_staticText16, 1, wxALIGN_CENTER_VERTICAL|wxRIGHT|wxLEFT, 3 );
	
	m_spinRepeatLabel = new wxSpinCtrl( m_panel1, wxID_ANY, wxT("1"), wxDefaultPosition, wxDefaultSize, wxSP_ARROW_KEYS|wxSP_WRAP, -10, 10, 1 );
	fgSizer1->Add( m_spinRepeatLabel, 0, wxALL|wxEXPAND, 3 );
	
	
	fgSizer1->Add( 0, 0, 1, wxEXPAND, 3 );
	
	m_staticText221 = new wxStaticText( m_panel1, wxID_ANY, _("Auto save &time interval:"), wxDefaultPosition, wxDefaultSize, 0 );
	m_staticText221->Wrap( -1 );
	fgSizer1->Add( m_staticText221, 1, wxALIGN_CENTER_VERTICAL|wxRIGHT|wxLEFT, 3 );
	
	m_spinAutoSaveInterval = new wxSpinCtrl( m_panel1, ID_M_SPINAUTOSAVEINTERVAL, wxEmptyString, wxDefaultPosition, wxDefaultSize, wxSP_ARROW_KEYS, 0, 1000, 10 );
	fgSizer1->Add( m_spinAutoSaveInterval, 0, wxALL|wxEXPAND, 3 );
	
	m_staticText23 = new wxStaticText( m_panel1, wxID_ANY, _("minutes"), wxDefaultPosition, wxDefaultSize, 0 );
	m_staticText23->Wrap( -1 );
	fgSizer1->Add( m_staticText23, 0, wxALIGN_CENTER_VERTICAL|wxRIGHT|wxLEFT, 3 );
	
	m_stMaxUndoItems = new wxStaticText( m_panel1, wxID_ANY, _("Ma&ximum undo items (0 = unlimited):"), wxDefaultPosition, wxDefaultSize, 0 );
	m_stMaxUndoItems->Wrap( -1 );
	fgSizer1->Add( m_stMaxUndoItems, 0, wxALIGN_CENTER_VERTICAL|wxALL, 3 );
	
	m_spinMaxUndoItems = new wxSpinCtrl( m_panel1, wxID_ANY, wxEmptyString, wxDefaultPosition, wxDefaultSize, wxSP_ARROW_KEYS, 0, 65536, 0 );
	fgSizer1->Add( m_spinMaxUndoItems, 0, wxALL|wxEXPAND, 3 );
	
	m_stMaxUndoItemsUnit = new wxStaticText( m_panel1, wxID_ANY, _("actions"), wxDefaultPosition, wxDefaultSize, 0 );
	m_stMaxUndoItemsUnit->Wrap( -1 );
	fgSizer1->Add( m_stMaxUndoItemsUnit, 0, wxALIGN_CENTER_VERTICAL|wxALL, 3 );
	
	m_staticText26 = new wxStaticText( m_panel1, wxID_ANY, _("Part id notation:"), wxDefaultPosition, wxDefaultSize, 0 );
	m_staticText26->Wrap( -1 );
<<<<<<< HEAD
	fgSizer1->Add( m_staticText26, 1, wxRIGHT|wxLEFT|wxALIGN_CENTER_VERTICAL, 3 );
=======
	fgSizer1->Add( m_staticText26, 0, wxRIGHT|wxLEFT|wxALIGN_CENTER_VERTICAL, 3 );
>>>>>>> 5900af51
	
	wxString m_choiceSeparatorRefIdChoices[] = { _("A"), _(".A"), _("-A"), _("_A"), _(".1"), _("-1"), _("_1") };
	int m_choiceSeparatorRefIdNChoices = sizeof( m_choiceSeparatorRefIdChoices ) / sizeof( wxString );
	m_choiceSeparatorRefId = new wxChoice( m_panel1, wxID_ANY, wxDefaultPosition, wxDefaultSize, m_choiceSeparatorRefIdNChoices, m_choiceSeparatorRefIdChoices, 0 );
	m_choiceSeparatorRefId->SetSelection( 0 );
	fgSizer1->Add( m_choiceSeparatorRefId, 0, wxALL|wxEXPAND, 3 );
	
	
	fgSizer1->Add( 0, 0, 1, wxEXPAND, 5 );
	
	m_staticText20 = new wxStaticText( m_panel1, wxID_ANY, _("Default power symbol style:"), wxDefaultPosition, wxDefaultSize, 0 );
	m_staticText20->Wrap( -1 );
	fgSizer1->Add( m_staticText20, 1, wxALIGN_CENTER_VERTICAL|wxLEFT|wxRIGHT, 3 );
	
	m_bcomboPowerStyle = new wxBitmapComboBox( m_panel1, wxID_ANY, wxEmptyString, wxDefaultPosition, wxDefaultSize, 0, NULL, wxCB_READONLY ); 
	fgSizer1->Add( m_bcomboPowerStyle, 0, wxALL|wxEXPAND, 5 );
	
	
	fgSizer1->Add( 0, 0, 1, wxEXPAND, 5 );
	
	
	bSizer3->Add( fgSizer1, 0, wxEXPAND, 0 );
	
	wxBoxSizer* bSizer2;
	bSizer2 = new wxBoxSizer( wxVERTICAL );
	
	m_staticline1 = new wxStaticLine( m_panel1, wxID_ANY, wxDefaultPosition, wxDefaultSize, wxLI_HORIZONTAL );
	bSizer2->Add( m_staticline1, 0, wxEXPAND | wxALL, 5 );
	
	m_checkShowGrid = new wxCheckBox( m_panel1, wxID_ANY, _("Show gr&id"), wxDefaultPosition, wxDefaultSize, 0 );
	bSizer2->Add( m_checkShowGrid, 0, wxEXPAND|wxTOP|wxRIGHT|wxLEFT, 3 );
	
	m_checkShowHiddenPins = new wxCheckBox( m_panel1, wxID_ANY, _("Show hi&dden pins"), wxDefaultPosition, wxDefaultSize, 0 );
	bSizer2->Add( m_checkShowHiddenPins, 0, wxEXPAND|wxTOP|wxRIGHT|wxLEFT, 3 );
	
	m_checkEnableZoomNoCenter = new wxCheckBox( m_panel1, wxID_ANY, _("Do not center and &warp cursor on zoom"), wxDefaultPosition, wxDefaultSize, 0 );
	m_checkEnableZoomNoCenter->SetToolTip( _("Keep the cursor at its current location when zooming") );
	
	bSizer2->Add( m_checkEnableZoomNoCenter, 0, wxTOP|wxRIGHT|wxLEFT, 3 );
	
	m_checkEnableMiddleButtonPan = new wxCheckBox( m_panel1, xwID_ANY, _("Use &middle mouse button to pan"), wxDefaultPosition, wxDefaultSize, 0 );
	m_checkEnableMiddleButtonPan->SetToolTip( _("Use middle mouse button dragging to pan") );
	
	bSizer2->Add( m_checkEnableMiddleButtonPan, 0, wxTOP|wxRIGHT|wxLEFT, 3 );
	
	m_checkMiddleButtonPanLimited = new wxCheckBox( m_panel1, wxID_ANY, _("&Limit panning to scroll size"), wxDefaultPosition, wxDefaultSize, 0 );
	m_checkMiddleButtonPanLimited->SetToolTip( _("Middle mouse button panning limited by current scrollbar size") );
	
	bSizer2->Add( m_checkMiddleButtonPanLimited, 0, wxTOP|wxRIGHT|wxLEFT, 3 );
	
	m_checkAutoPan = new wxCheckBox( m_panel1, wxID_ANY, _("Pan while moving ob&ject"), wxDefaultPosition, wxDefaultSize, 0 );
	bSizer2->Add( m_checkAutoPan, 0, wxEXPAND|wxTOP|wxRIGHT|wxLEFT, 3 );
	
	m_checkHVOrientation = new wxCheckBox( m_panel1, wxID_ANY, _("Allow buses and wires to be placed in H or V &orientation only"), wxDefaultPosition, wxDefaultSize, 0 );
	bSizer2->Add( m_checkHVOrientation, 0, wxEXPAND|wxTOP|wxRIGHT|wxLEFT, 3 );
	
	m_checkPageLimits = new wxCheckBox( m_panel1, wxID_ANY, _("Show p&age limits"), wxDefaultPosition, wxDefaultSize, 0 );
	bSizer2->Add( m_checkPageLimits, 0, wxALL|wxEXPAND, 3 );
	
	
	bSizer3->Add( bSizer2, 0, wxEXPAND, 0 );
	
	
	p1mainSizer->Add( bSizer3, 1, wxALL|wxEXPAND, 6 );
	
	
	m_panel1->SetSizer( p1mainSizer );
	m_panel1->Layout();
	p1mainSizer->Fit( m_panel1 );
	m_notebook->AddPage( m_panel1, _("General Options"), true );
	m_panel2 = new wxPanel( m_notebook, wxID_ANY, wxDefaultPosition, wxDefaultSize, wxTAB_TRAVERSAL );
	m_panel2->SetToolTip( _("User defined field names for schematic components. ") );
	
	wxBoxSizer* bSizer6;
	bSizer6 = new wxBoxSizer( wxVERTICAL );
	
	templateFieldListCtrl = new wxListView( m_panel2, wxID_ANY, wxDefaultPosition, wxDefaultSize, wxLC_HRULES|wxLC_REPORT|wxLC_SINGLE_SEL|wxLC_VRULES );
	templateFieldListCtrl->SetMinSize( wxSize( 500,-1 ) );
	
	bSizer6->Add( templateFieldListCtrl, 1, wxBOTTOM|wxEXPAND|wxLEFT|wxRIGHT|wxTOP, 8 );
	
	wxStaticBoxSizer* fieldSizer;
	fieldSizer = new wxStaticBoxSizer( new wxStaticBox( m_panel2, wxID_ANY, _("Field Settings") ), wxVERTICAL );
	
	fieldNameLabel = new wxStaticText( m_panel2, wxID_ANY, _("Name"), wxDefaultPosition, wxDefaultSize, 0 );
	fieldNameLabel->Wrap( -1 );
	fieldSizer->Add( fieldNameLabel, 0, wxLEFT|wxRIGHT|wxTOP, 5 );
	
	fieldNameTextCtrl = new wxTextCtrl( m_panel2, wxID_ANY, wxEmptyString, wxDefaultPosition, wxDefaultSize, wxTE_PROCESS_ENTER );
	fieldSizer->Add( fieldNameTextCtrl, 0, wxBOTTOM|wxEXPAND|wxLEFT|wxRIGHT, 5 );
	
	fieldDefaultValueLabel = new wxStaticText( m_panel2, wxID_ANY, _("Default Value"), wxDefaultPosition, wxDefaultSize, 0 );
	fieldDefaultValueLabel->Wrap( -1 );
	fieldSizer->Add( fieldDefaultValueLabel, 0, wxLEFT|wxRIGHT|wxTOP, 5 );
	
	fieldDefaultValueTextCtrl = new wxTextCtrl( m_panel2, wxID_ANY, wxEmptyString, wxDefaultPosition, wxDefaultSize, wxTE_PROCESS_ENTER );
	fieldSizer->Add( fieldDefaultValueTextCtrl, 0, wxBOTTOM|wxEXPAND|wxLEFT|wxRIGHT, 5 );
	
	fieldVisibleCheckbox = new wxCheckBox( m_panel2, wxID_ANY, _("Visible"), wxDefaultPosition, wxDefaultSize, 0 );
	fieldSizer->Add( fieldVisibleCheckbox, 0, wxALL, 5 );
	
	
	bSizer6->Add( fieldSizer, 0, wxEXPAND, 5 );
	
	addFieldButton = new wxButton( m_panel2, wxID_ADD_FIELD, _("Add"), wxDefaultPosition, wxDefaultSize, 0 );
	bSizer6->Add( addFieldButton, 0, wxALL|wxEXPAND, 5 );
	
	deleteFieldButton = new wxButton( m_panel2, wxID_DELETE_FIELD, _("Delete"), wxDefaultPosition, wxDefaultSize, 0 );
	bSizer6->Add( deleteFieldButton, 0, wxALL|wxEXPAND, 5 );
	
	
	m_panel2->SetSizer( bSizer6 );
	m_panel2->Layout();
	bSizer6->Fit( m_panel2 );
	m_notebook->AddPage( m_panel2, _("Template Field Names"), false );
	
	bOptionsSizer->Add( m_notebook, 1, wxALL|wxEXPAND, 5 );
	
	m_sdbSizer = new wxStdDialogButtonSizer();
	m_sdbSizerOK = new wxButton( this, wxID_OK );
	m_sdbSizer->AddButton( m_sdbSizerOK );
	m_sdbSizerCancel = new wxButton( this, wxID_CANCEL );
	m_sdbSizer->AddButton( m_sdbSizerCancel );
	m_sdbSizer->Realize();
	
	bOptionsSizer->Add( m_sdbSizer, 0, wxALL|wxEXPAND, 6 );
	
	
	mainSizer->Add( bOptionsSizer, 1, wxEXPAND, 12 );
	
	
	this->SetSizer( mainSizer );
	this->Layout();
	mainSizer->Fit( this );
	
	this->Centre( wxBOTH );
}

DIALOG_EESCHEMA_OPTIONS_BASE::~DIALOG_EESCHEMA_OPTIONS_BASE()
{
}<|MERGE_RESOLUTION|>--- conflicted
+++ resolved
@@ -164,11 +164,7 @@
 	
 	m_staticText26 = new wxStaticText( m_panel1, wxID_ANY, _("Part id notation:"), wxDefaultPosition, wxDefaultSize, 0 );
 	m_staticText26->Wrap( -1 );
-<<<<<<< HEAD
-	fgSizer1->Add( m_staticText26, 1, wxRIGHT|wxLEFT|wxALIGN_CENTER_VERTICAL, 3 );
-=======
 	fgSizer1->Add( m_staticText26, 0, wxRIGHT|wxLEFT|wxALIGN_CENTER_VERTICAL, 3 );
->>>>>>> 5900af51
 	
 	wxString m_choiceSeparatorRefIdChoices[] = { _("A"), _(".A"), _("-A"), _("_A"), _(".1"), _("-1"), _("_1") };
 	int m_choiceSeparatorRefIdNChoices = sizeof( m_choiceSeparatorRefIdChoices ) / sizeof( wxString );
