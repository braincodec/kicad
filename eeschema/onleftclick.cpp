--- conflicted
+++ resolved
@@ -313,24 +313,6 @@
         }
         break;
 
-<<<<<<< HEAD
-=======
-    case ID_PLACE_POWER_BUTT:
-        if( ( item == NULL ) || ( item->GetFlags() == 0 ) )
-        {
-            SCHLIB_FILTER filter;
-            filter.FilterPowerParts( true );
-            GetScreen()->SetCurItem( Load_Component( aDC, &filter,
-                                                     s_PowerNameList, s_LastPowerUnit, false ) );
-            m_canvas->SetAutoPanRequest( true );
-        }
-        else
-        {
-            addCurrentItemToList();
-        }
-        break;
-
->>>>>>> a40dc810
     default:
         SetToolID( ID_NO_TOOL_SELECTED, m_canvas->GetDefaultCursor(), wxEmptyString );
         wxFAIL_MSG( wxT( "SCH_EDIT_FRAME::OnLeftClick invalid tool ID <" ) +
