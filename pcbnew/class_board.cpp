--- conflicted
+++ resolved
@@ -2700,34 +2700,6 @@
             }
         }
     }
-<<<<<<< HEAD
-=======
-
-    // Verify zone net names validity:
-    // After schematic changes, a zone can have a non existing net name.
-    // It should be reported
-    if( aReporter && aReporter->ReportErrors() )
-    {
-        //Loop through all copper zones
-        for( i = 0; i < m_ZoneDescriptorList.size(); i++ )
-        {
-            ZONE_CONTAINER* zone = m_ZoneDescriptorList[i];
-
-            if( zone->GetNet() >= 0 || !zone->IsOnCopperLayer() )
-                continue;
-
-            // Net name not valid, report error
-            wxString coord;
-            coord << zone->GetPosition();
-            msg.Printf( _( "*** Error: Zone '%s' layer '%s'"
-                           " has non-existent net name '%s' ***\n" ),
-                        GetChars( coord ),
-                        GetChars( zone->GetLayerName() ),
-                        GetChars( zone->GetNetName() ) );
-            aReporter->Report( msg );
-        }
-    }
->>>>>>> c389c2f6
 }
 
 /* Extracts the board outlines and build a closed polygon
