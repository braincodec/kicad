/*
 * This program source code file is part of KiCad, a free EDA CAD application.
 *
 * Copyright (C) 2012 Jean-Pierre Charras, jean-pierre.charras@ujf-grenoble.fr
 * Copyright (C) 2012 SoftPLC Corporation, Dick Hollenbeck <dick@softplc.com>
 * Copyright (C) 2011 Wayne Stambaugh <stambaughw@verizon.net>
 * Copyright (C) 1992-2011 KiCad Developers, see AUTHORS.txt for contributors.
 *
 * This program is free software; you can redistribute it and/or
 * modify it under the terms of the GNU General Public License
 * as published by the Free Software Foundation; either version 2
 * of the License, or (at your option) any later version.
 *
 * This program is distributed in the hope that it will be useful,
 * but WITHOUT ANY WARRANTY; without even the implied warranty of
 * MERCHANTABILITY or FITNESS FOR A PARTICULAR PURPOSE.  See the
 * GNU General Public License for more details.
 *
 * You should have received a copy of the GNU General Public License
 * along with this program; if not, you may find one here:
 * http://www.gnu.org/licenses/old-licenses/gpl-2.0.html
 * or you may search the http://www.gnu.org website for the version 2 license,
 * or you may write to the Free Software Foundation, Inc.,
 * 51 Franklin Street, Fifth Floor, Boston, MA  02110-1301, USA
 */

/**
 * @file basepcbframe.cpp
 */

#include <fctsys.h>
#include <wxstruct.h>
#include <pcbcommon.h>
#include <confirm.h>
#include <appl_wxstruct.h>
#include <dialog_helpers.h>
#include <kicad_device_context.h>
#include <wxBasePcbFrame.h>
#include <base_units.h>
#include <msgpanel.h>

#include <pcbnew.h>
#include <pcbnew_id.h>
#include <class_board.h>
#include <class_track.h>
#include <class_module.h>
#include <class_drawsegment.h>

#include <collectors.h>
#include <class_drawpanel.h>
#include <class_drawpanel_gal.h>
#include <view/view.h>
#include <math/vector2d.h>
#include <trigo.h>
#include <pcb_painter.h>
#include <worksheet_viewitem.h>

#include <tool/tool_manager.h>
#include <tool/tool_dispatcher.h>

// Configuration entry names.
static const wxString UserGridSizeXEntry( wxT( "PcbUserGrid_X" ) );
static const wxString UserGridSizeYEntry( wxT( "PcbUserGrid_Y" ) );
static const wxString UserGridUnitsEntry( wxT( "PcbUserGrid_Unit" ) );
static const wxString DisplayPadFillEntry( wxT( "DiPadFi" ) );
static const wxString DisplayViaFillEntry( wxT( "DiViaFi" ) );
static const wxString DisplayPadNumberEntry( wxT( "DiPadNu" ) );
static const wxString DisplayModuleEdgeEntry( wxT( "DiModEd" ) );
static const wxString DisplayModuleTextEntry( wxT( "DiModTx" ) );
static const wxString FastGrid1Entry( wxT( "FastGrid1" ) );
static const wxString FastGrid2Entry( wxT( "FastGrid2" ) );

const LAYER_NUM PCB_BASE_FRAME::GAL_LAYER_ORDER[] =
{
    ITEM_GAL_LAYER( GP_OVERLAY ),
    ITEM_GAL_LAYER( PADS_NETNAMES_VISIBLE ),
    DRAW_N, COMMENT_N, ECO1_N, ECO2_N, EDGE_N,
    UNUSED_LAYER_29, UNUSED_LAYER_30, UNUSED_LAYER_31,
    ITEM_GAL_LAYER( MOD_TEXT_FR_VISIBLE ),
    ITEM_GAL_LAYER( MOD_REFERENCES_VISIBLE), ITEM_GAL_LAYER( MOD_VALUES_VISIBLE ),

    ITEM_GAL_LAYER( VIAS_HOLES_VISIBLE ), ITEM_GAL_LAYER( PADS_HOLES_VISIBLE ),
    ITEM_GAL_LAYER( VIAS_VISIBLE ), ITEM_GAL_LAYER( PADS_VISIBLE ),

    ITEM_GAL_LAYER( PAD_FR_NETNAMES_VISIBLE ), ITEM_GAL_LAYER( PAD_FR_VISIBLE ), SOLDERMASK_N_FRONT,
    ITEM_GAL_LAYER( LAYER_16_NETNAMES_VISIBLE ), LAYER_N_FRONT,
    SILKSCREEN_N_FRONT, SOLDERPASTE_N_FRONT, ADHESIVE_N_FRONT,
    ITEM_GAL_LAYER( LAYER_15_NETNAMES_VISIBLE ), LAYER_N_15,
    ITEM_GAL_LAYER( LAYER_14_NETNAMES_VISIBLE ), LAYER_N_14,
    ITEM_GAL_LAYER( LAYER_13_NETNAMES_VISIBLE ), LAYER_N_13,
    ITEM_GAL_LAYER( LAYER_12_NETNAMES_VISIBLE ), LAYER_N_12,
    ITEM_GAL_LAYER( LAYER_11_NETNAMES_VISIBLE ), LAYER_N_11,
    ITEM_GAL_LAYER( LAYER_10_NETNAMES_VISIBLE ), LAYER_N_10,
    ITEM_GAL_LAYER( LAYER_9_NETNAMES_VISIBLE ), LAYER_N_9,
    ITEM_GAL_LAYER( LAYER_8_NETNAMES_VISIBLE ), LAYER_N_8,
    ITEM_GAL_LAYER( LAYER_7_NETNAMES_VISIBLE ), LAYER_N_7,
    ITEM_GAL_LAYER( LAYER_6_NETNAMES_VISIBLE ), LAYER_N_6,
    ITEM_GAL_LAYER( LAYER_5_NETNAMES_VISIBLE ), LAYER_N_5,
    ITEM_GAL_LAYER( LAYER_4_NETNAMES_VISIBLE ), LAYER_N_4,
    ITEM_GAL_LAYER( LAYER_3_NETNAMES_VISIBLE ), LAYER_N_3,
    ITEM_GAL_LAYER( LAYER_2_NETNAMES_VISIBLE ), LAYER_N_2,
    ITEM_GAL_LAYER( PAD_BK_NETNAMES_VISIBLE ), ITEM_GAL_LAYER( PAD_BK_VISIBLE ), SOLDERMASK_N_BACK,
    ITEM_GAL_LAYER( LAYER_1_NETNAMES_VISIBLE ), LAYER_N_BACK,

    ADHESIVE_N_BACK, SOLDERPASTE_N_BACK, SILKSCREEN_N_BACK,
    ITEM_GAL_LAYER( MOD_TEXT_BK_VISIBLE ),
    ITEM_GAL_LAYER( WORKSHEET )
};

BEGIN_EVENT_TABLE( PCB_BASE_FRAME, EDA_DRAW_FRAME )
    EVT_MENU_RANGE( ID_POPUP_PCB_ITEM_SELECTION_START, ID_POPUP_PCB_ITEM_SELECTION_END,
                    PCB_BASE_FRAME::ProcessItemSelection )

    EVT_TOOL( ID_TB_OPTIONS_SHOW_POLAR_COORD, PCB_BASE_FRAME::OnTogglePolarCoords )
    EVT_TOOL( ID_TB_OPTIONS_SHOW_PADS_SKETCH, PCB_BASE_FRAME::OnTogglePadDrawMode )

    EVT_UPDATE_UI( ID_TB_OPTIONS_SHOW_POLAR_COORD, PCB_BASE_FRAME::OnUpdateCoordType )
    EVT_UPDATE_UI( ID_TB_OPTIONS_SHOW_PADS_SKETCH, PCB_BASE_FRAME::OnUpdatePadDrawMode )
    EVT_UPDATE_UI( ID_ON_GRID_SELECT, PCB_BASE_FRAME::OnUpdateSelectGrid )
    EVT_UPDATE_UI( ID_ON_ZOOM_SELECT, PCB_BASE_FRAME::OnUpdateSelectZoom )

    EVT_UPDATE_UI_RANGE( ID_ZOOM_IN, ID_ZOOM_PAGE, PCB_BASE_FRAME::OnUpdateSelectZoom )
END_EVENT_TABLE()


PCB_BASE_FRAME::PCB_BASE_FRAME( wxWindow* aParent, ID_DRAWFRAME_TYPE aFrameType,
                                const wxString& aTitle,
                                const wxPoint& aPos, const wxSize& aSize,
                                long aStyle, const wxString & aFrameName) :
    EDA_DRAW_FRAME( aParent, aFrameType, aTitle, aPos, aSize, aStyle, aFrameName )
{
    m_Pcb                 = NULL;
    m_toolManager         = NULL;
    m_toolDispatcher      = NULL;

    m_DisplayPadFill      = true;   // How to draw pads
    m_DisplayViaFill      = true;   // How to draw vias
    m_DisplayPadNum       = true;   // show pads number

    m_DisplayModEdge      = FILLED; // How to display module drawings (line/ filled / sketch)
    m_DisplayModText      = FILLED; // How to display module texts (line/ filled / sketch)
    m_DisplayPcbTrackFill = true;   // false = sketch , true = filled
    m_Draw3DFrame         = NULL;   // Display Window in 3D mode (OpenGL)

    m_UserGridSize        = wxRealPoint( 100.0, 100.0 );
    m_UserGridUnit        = INCHES;
    m_Collector           = new GENERAL_COLLECTOR();

    m_FastGrid1           = 0;
    m_FastGrid2           = 0;

    m_galCanvas           = new EDA_DRAW_PANEL_GAL( this, -1, wxPoint( 0, 0 ), m_FrameSize,
                                              EDA_DRAW_PANEL_GAL::GAL_TYPE_OPENGL );
    // Hide by default, it has to be explicitly shown
    m_galCanvas->Hide();

    m_auxiliaryToolBar    = NULL;
}


PCB_BASE_FRAME::~PCB_BASE_FRAME()
{
    delete m_Collector;

    delete m_Pcb;       // is already NULL for FOOTPRINT_EDIT_FRAME
    delete m_galCanvas;
}


void PCB_BASE_FRAME::SetBoard( BOARD* aBoard )
{
    delete m_Pcb;
    m_Pcb = aBoard;

    if( m_galCanvas )
    {
        KIGFX::VIEW* view = m_galCanvas->GetView();

        try
        {
            ViewReloadBoard( m_Pcb );
        }
        catch( const std::exception& ex )
        {
            DBG(printf( "ViewReloadBoard: exception: %s\n", ex.what() );)
        }

        // update the tool manager with the new board and its view.
        if( m_toolManager )
            m_toolManager->SetEnvironment( m_Pcb, view, m_galCanvas->GetViewControls(), this );
    }
}


void PCB_BASE_FRAME::ViewReloadBoard( const BOARD* aBoard ) const
{
    KIGFX::VIEW* view = m_galCanvas->GetView();
    view->Clear();

    // All of PCB drawing elements should be added to the VIEW
    // in order to be displayed

    // Load zones
    for( int i = 0; i < aBoard->GetAreaCount(); ++i )
    {
        view->Add( (KIGFX::VIEW_ITEM*) ( aBoard->GetArea( i ) ) );
    }

    // Load drawings
    for( BOARD_ITEM* drawing = aBoard->m_Drawings; drawing; drawing = drawing->Next() )
    {
        view->Add( drawing );
    }

    // Load tracks
    for( TRACK* track = aBoard->m_Track; track; track = track->Next() )
    {
        view->Add( track );
    }

    // Load modules and its additional elements
    for( MODULE* module = aBoard->m_Modules; module; module = module->Next() )
    {
        // Load module's pads
        for( D_PAD* pad = module->Pads().GetFirst(); pad; pad = pad->Next() )
        {
            view->Add( pad );
        }

        // Load module's drawing (mostly silkscreen)
        for( BOARD_ITEM* drawing = module->GraphicalItems().GetFirst(); drawing;
             drawing = drawing->Next() )
        {
            view->Add( drawing );
        }

        // Load module's texts (name and value)
        view->Add( &module->Reference() );
        view->Add( &module->Value() );

        // Add the module itself
        view->Add( module );
    }

    // Segzones (equivalent of ZONE_CONTAINER for legacy boards)
    for( SEGZONE* zone = aBoard->m_Zone; zone; zone = zone->Next() )
    {
        view->Add( zone );
    }

    // Add an entry for the worksheet layout
    KIGFX::WORKSHEET_VIEWITEM* worksheet = new KIGFX::WORKSHEET_VIEWITEM(
                                            std::string( aBoard->GetFileName().mb_str() ),
                                            std::string( GetScreenDesc().mb_str() ),
                                            &GetPageSettings(), &GetTitleBlock() );
    BASE_SCREEN* screen = GetScreen();
    if( screen != NULL )
    {
        worksheet->SetSheetNumber( GetScreen()->m_ScreenNumber );
        worksheet->SetSheetCount( GetScreen()->m_NumberOfScreens );
    }

    view->Add( worksheet );

    view->SetPanBoundary( worksheet->ViewBBox() );
    view->RecacheAllItems( true );

    if( m_galCanvasActive )
        m_galCanvas->Refresh();
}


void PCB_BASE_FRAME::SetPageSettings( const PAGE_INFO& aPageSettings )
{
    wxASSERT( m_Pcb );
    m_Pcb->SetPageSettings( aPageSettings );

    if( GetScreen() )
        GetScreen()->InitDataPoints( aPageSettings.GetSizeIU() );
}


const PAGE_INFO& PCB_BASE_FRAME::GetPageSettings() const
{
    wxASSERT( m_Pcb );
    return m_Pcb->GetPageSettings();
}


const wxSize PCB_BASE_FRAME::GetPageSizeIU() const
{
    wxASSERT( m_Pcb );

    // this function is only needed because EDA_DRAW_FRAME is not compiled
    // with either -DPCBNEW or -DEESCHEMA, so the virtual is used to route
    // into an application specific source file.
    return m_Pcb->GetPageSettings().GetSizeIU();
}


const wxPoint& PCB_BASE_FRAME::GetAuxOrigin() const
{
    wxASSERT( m_Pcb );
    return m_Pcb->GetAuxOrigin();
}


void PCB_BASE_FRAME::SetAuxOrigin( const wxPoint& aPoint )
{
    wxASSERT( m_Pcb );
    m_Pcb->SetAuxOrigin( aPoint );
}


const wxPoint& PCB_BASE_FRAME::GetGridOrigin() const
{
    wxASSERT( m_Pcb );
    return m_Pcb->GetGridOrigin();
}


void PCB_BASE_FRAME::SetGridOrigin( const wxPoint& aPoint )
{
    wxASSERT( m_Pcb );
    m_Pcb->SetGridOrigin( aPoint );
}


const TITLE_BLOCK& PCB_BASE_FRAME::GetTitleBlock() const
{
    wxASSERT( m_Pcb );
    return m_Pcb->GetTitleBlock();
}


void PCB_BASE_FRAME::SetTitleBlock( const TITLE_BLOCK& aTitleBlock )
{
    wxASSERT( m_Pcb );
    m_Pcb->SetTitleBlock( aTitleBlock );
}


BOARD_DESIGN_SETTINGS& PCB_BASE_FRAME::GetDesignSettings() const
{
    wxASSERT( m_Pcb );
    return m_Pcb->GetDesignSettings();
}


void PCB_BASE_FRAME::SetDesignSettings( const BOARD_DESIGN_SETTINGS& aSettings )
{
    wxASSERT( m_Pcb );
    m_Pcb->SetDesignSettings( aSettings );
}


const ZONE_SETTINGS& PCB_BASE_FRAME::GetZoneSettings() const
{
    wxASSERT( m_Pcb );
    return m_Pcb->GetZoneSettings();
}


void PCB_BASE_FRAME::SetZoneSettings( const ZONE_SETTINGS& aSettings )
{
    wxASSERT( m_Pcb );
    m_Pcb->SetZoneSettings( aSettings );
}


const PCB_PLOT_PARAMS& PCB_BASE_FRAME::GetPlotSettings() const
{
    wxASSERT( m_Pcb );
    return m_Pcb->GetPlotOptions();
}


void PCB_BASE_FRAME::SetPlotSettings( const PCB_PLOT_PARAMS& aSettings )
{
    wxASSERT( m_Pcb );
    m_Pcb->SetPlotOptions( aSettings );
}


EDA_RECT PCB_BASE_FRAME::GetBoardBoundingBox( bool aBoardEdgesOnly ) const
{
    wxASSERT( m_Pcb );

    EDA_RECT area = m_Pcb->ComputeBoundingBox( aBoardEdgesOnly );

    if( area.GetWidth() == 0 && area.GetHeight() == 0 )
    {
        wxSize pageSize = GetPageSizeIU();

        if( m_showBorderAndTitleBlock )
        {
            area.SetOrigin( 0, 0 );
            area.SetEnd( pageSize.x, pageSize.y );
        }
        else
        {
            area.SetOrigin( -pageSize.x / 2, -pageSize.y / 2 );
            area.SetEnd( pageSize.x / 2, pageSize.y / 2 );
        }
    }

    return area;
}


double PCB_BASE_FRAME::BestZoom()
{
    if( m_Pcb == NULL )
        return 1.0;

    EDA_RECT    ibbbox  = GetBoardBoundingBox();
    DSIZE       clientz = m_canvas->GetClientSize();
    DSIZE       boardz( ibbbox.GetWidth(), ibbbox.GetHeight() );

    double iu_per_du_X = clientz.x ? boardz.x / clientz.x : 1.0;
    double iu_per_du_Y = clientz.y ? boardz.y / clientz.y : 1.0;

    double bestzoom = std::max( iu_per_du_X, iu_per_du_Y );

    SetScrollCenterPosition( ibbbox.Centre() );

    return bestzoom;
}


void PCB_BASE_FRAME::CursorGoto( const wxPoint& aPos, bool aWarp )
{
    // factored out of pcbnew/find.cpp

    INSTALL_UNBUFFERED_DC( dc, m_canvas );

    // There may be need to reframe the drawing.
    if( !m_canvas->IsPointOnDisplay( aPos ) )
    {
        SetCrossHairPosition( aPos );
        RedrawScreen( aPos, aWarp );
    }
    else
    {
        // Put cursor on item position
        m_canvas->CrossHairOff( &dc );
        SetCrossHairPosition( aPos );

        if( aWarp )
            m_canvas->MoveCursorToCrossHair();
    }
    m_canvas->CrossHairOn( &dc );
    m_canvas->CrossHairOn( &dc );
}


// Virtual function
void PCB_BASE_FRAME::ReCreateMenuBar( void )
{
}


// Virtual functions: Do nothing for PCB_BASE_FRAME window
void PCB_BASE_FRAME::Show3D_Frame( wxCommandEvent& event )
{
}


// Note: virtual, overridden in PCB_EDIT_FRAME;
void PCB_BASE_FRAME::SwitchLayer( wxDC* DC, LAYER_NUM layer )
{
    LAYER_NUM preslayer = ((PCB_SCREEN*)GetScreen())->m_Active_Layer;

    // Check if the specified layer matches the present layer
    if( layer == preslayer )
        return;

    // Copper layers cannot be selected unconditionally; how many
    // of those layers are currently enabled needs to be checked.
    if( IsCopperLayer( layer ) )
    {
        // If only one copper layer is enabled, the only such layer
        // that can be selected to is the "Copper" layer (so the
        // selection of any other copper layer is disregarded).
        if( m_Pcb->GetCopperLayerCount() < 2 )
        {
            if( layer != LAYER_N_BACK )
            {
                return;
            }
        }

        // If more than one copper layer is enabled, the "Copper"
        // and "Component" layers can be selected, but the total
        // number of copper layers determines which internal
        // layers are also capable of being selected.
        else
        {
            if( ( layer != LAYER_N_BACK ) && ( layer != LAYER_N_FRONT )
                && ( layer >= m_Pcb->GetCopperLayerCount() - 1 ) )
            {
                return;
            }
        }
    }

    // Is yet more checking required? E.g. when the layer to be selected
    // is a non-copper layer, or when switching between a copper layer
    // and a non-copper layer, or vice-versa?
    // ...

    GetScreen()->m_Active_Layer = layer;

    if( DisplayOpt.ContrastModeDisplay )
        m_canvas->Refresh();
}


void PCB_BASE_FRAME::OnTogglePolarCoords( wxCommandEvent& aEvent )
{
    SetStatusText( wxEmptyString );
    DisplayOpt.DisplayPolarCood = !DisplayOpt.DisplayPolarCood;
    UpdateStatusBar();
}


void PCB_BASE_FRAME::OnTogglePadDrawMode( wxCommandEvent& aEvent )
{
    m_DisplayPadFill = DisplayOpt.DisplayPadFill = !m_DisplayPadFill;

    // Apply new display options to the GAL canvas
    KIGFX::PCB_PAINTER* painter =
            static_cast<KIGFX::PCB_PAINTER*> ( m_galCanvas->GetView()->GetPainter() );
    KIGFX::PCB_RENDER_SETTINGS* settings =
            static_cast<KIGFX::PCB_RENDER_SETTINGS*> ( painter->GetSettings() );
    settings->LoadDisplayOptions( DisplayOpt );
    m_galCanvas->GetView()->RecacheAllItems( true );

    m_canvas->Refresh();
}


void PCB_BASE_FRAME::OnUpdateCoordType( wxUpdateUIEvent& aEvent )
{
    aEvent.Check( DisplayOpt.DisplayPolarCood );
    m_optionsToolBar->SetToolShortHelp( ID_TB_OPTIONS_SHOW_POLAR_COORD,
                                        DisplayOpt.DisplayPolarCood ?
                                        _( "Display rectangular coordinates" ) :
                                        _( "Display polar coordinates" ) );
}


void PCB_BASE_FRAME::OnUpdatePadDrawMode( wxUpdateUIEvent& aEvent )
{
    aEvent.Check( !m_DisplayPadFill );
    m_optionsToolBar->SetToolShortHelp( ID_TB_OPTIONS_SHOW_PADS_SKETCH,
                                        m_DisplayPadFill ?
                                        _( "Show pads in outline mode" ) :
                                        _( "Show pads in fill mode" ) );
}


void PCB_BASE_FRAME::OnUpdateSelectGrid( wxUpdateUIEvent& aEvent )
{
    // No need to update the grid select box if it doesn't exist or the grid setting change
    // was made using the select box.
    if( m_gridSelectBox == NULL || m_auxiliaryToolBar == NULL )
        return;

    int select = wxNOT_FOUND;

    for( size_t i = 0; i < GetScreen()->GetGridCount(); i++ )
    {
        if( GetScreen()->GetGridId() == GetScreen()->GetGrid( i ).m_Id )
        {
            select = (int) i;
            break;
        }
    }

    if( select != m_gridSelectBox->GetSelection() )
        m_gridSelectBox->SetSelection( select );
}


void PCB_BASE_FRAME::OnUpdateSelectZoom( wxUpdateUIEvent& aEvent )
{
    if( m_zoomSelectBox == NULL || m_auxiliaryToolBar == NULL )
        return;

    int current = 0;

    for( unsigned i = 0; i < GetScreen()->m_ZoomList.size(); i++ )
    {
        if( GetScreen()->GetZoom() == GetScreen()->m_ZoomList[i] )
        {
            current = i + 1;
            break;
        }
    }

    if( current != m_zoomSelectBox->GetSelection() )
        m_zoomSelectBox->SetSelection( current );
}


void PCB_BASE_FRAME::UseGalCanvas( bool aEnable )
{
    EDA_DRAW_FRAME::UseGalCanvas( aEnable );

<<<<<<< HEAD
    m_toolManager->SetEnvironment( m_Pcb, m_galCanvas->GetView(),
                                   m_galCanvas->GetViewControls(), this );

=======
>>>>>>> ab36d235
    ViewReloadBoard( m_Pcb );

    m_toolManager->SetEnvironment( m_Pcb, m_galCanvas->GetView(),
                                   m_galCanvas->GetViewControls(), this );
}


void PCB_BASE_FRAME::ProcessItemSelection( wxCommandEvent& aEvent )
{
    int id = aEvent.GetId();

    // index into the collector list:
    int itemNdx = id - ID_POPUP_PCB_ITEM_SELECTION_START;

    if( id >= ID_POPUP_PCB_ITEM_SELECTION_START && id <= ID_POPUP_PCB_ITEM_SELECTION_END )
    {
        BOARD_ITEM* item = (*m_Collector)[itemNdx];
        m_canvas->SetAbortRequest( false );

#if 0 && defined (DEBUG)
        item->Show( 0, std::cout );
#endif

        SetCurItem( item );
    }
}


void PCB_BASE_FRAME::SetCurItem( BOARD_ITEM* aItem, bool aDisplayInfo )
{
    GetScreen()->SetCurItem( aItem );

    if( aItem )
    {
        if( aDisplayInfo )
        {
            MSG_PANEL_ITEMS items;
            aItem->GetMsgPanelInfo( items );
            SetMsgPanel( items );
        }

#if 0 && defined(DEBUG)
    aItem->Show( 0, std::cout );
#endif

    }
    else
    {
        // we can use either of these two:

        MSG_PANEL_ITEMS items;
        m_Pcb->GetMsgPanelInfo( items );       // show the BOARD stuff
        SetMsgPanel( items );

#if 0 && defined(DEBUG)
        std::cout << "SetCurItem(NULL)\n";
#endif

    }
}


BOARD_ITEM* PCB_BASE_FRAME::GetCurItem()
{
    return GetScreen()->GetCurItem();
}


GENERAL_COLLECTORS_GUIDE PCB_BASE_FRAME::GetCollectorsGuide()
{
    GENERAL_COLLECTORS_GUIDE guide( m_Pcb->GetVisibleLayers(),
                                    ( (PCB_SCREEN*)GetScreen())->m_Active_Layer );

    // account for the globals
    guide.SetIgnoreMTextsMarkedNoShow( ! m_Pcb->IsElementVisible( MOD_TEXT_INVISIBLE ));
    guide.SetIgnoreMTextsOnCopper( ! m_Pcb->IsElementVisible( MOD_TEXT_BK_VISIBLE ));
    guide.SetIgnoreMTextsOnCmp( ! m_Pcb->IsElementVisible( MOD_TEXT_FR_VISIBLE ));
    guide.SetIgnoreModulesOnCu( ! m_Pcb->IsElementVisible( MOD_BK_VISIBLE ) );
    guide.SetIgnoreModulesOnCmp( ! m_Pcb->IsElementVisible( MOD_FR_VISIBLE ) );
    guide.SetIgnorePadsOnBack( ! m_Pcb->IsElementVisible( PAD_BK_VISIBLE ) );
    guide.SetIgnorePadsOnFront( ! m_Pcb->IsElementVisible( PAD_FR_VISIBLE ) );
    guide.SetIgnoreModulesVals( ! m_Pcb->IsElementVisible( MOD_VALUES_VISIBLE ) );
    guide.SetIgnoreModulesRefs( ! m_Pcb->IsElementVisible( MOD_REFERENCES_VISIBLE ) );

    return guide;
}

void PCB_BASE_FRAME::SetToolID( int aId, int aCursor, const wxString& aToolMsg )
{
    bool redraw = false;

    EDA_DRAW_FRAME::SetToolID( aId, aCursor, aToolMsg );

    if( aId < 0 )
        return;

    // handle color changes for transitions in and out of ID_TRACK_BUTT
    if( ( GetToolId() == ID_TRACK_BUTT && aId != ID_TRACK_BUTT )
        || ( GetToolId() != ID_TRACK_BUTT && aId== ID_TRACK_BUTT ) )
    {
        if( DisplayOpt.ContrastModeDisplay )
            redraw = true;
    }

    // must do this after the tool has been set, otherwise pad::Draw() does
    // not show proper color when DisplayOpt.ContrastModeDisplay is true.
    if( redraw && m_canvas)
        m_canvas->Refresh();
}


/*
 * Update the status bar information.
 */
void PCB_BASE_FRAME::UpdateStatusBar()
{
    EDA_DRAW_FRAME::UpdateStatusBar();

    PCB_SCREEN* screen = GetScreen();

    if( !screen )
        return;

    int dx;
    int dy;
    double dXpos;
    double dYpos;
    wxString line;
    wxString locformatter;

    if( DisplayOpt.DisplayPolarCood )  // display polar coordinates
    {
        double       theta, ro;

        dx = GetCrossHairPosition().x - screen->m_O_Curseur.x;
        dy = GetCrossHairPosition().y - screen->m_O_Curseur.y;

        theta = ArcTangente( -dy, dx ) / 10;

        ro = hypot( dx, dy );
        wxString formatter;
        switch( g_UserUnit )
        {
#if defined( USE_PCBNEW_NANOMETRE )
        case INCHES:
            formatter = wxT( "Ro %.6f Th %.1f" );
            break;

        case MILLIMETRES:
            formatter = wxT( "Ro %.6f Th %.1f" );
            break;
#else
        case INCHES:
            formatter = wxT( "Ro %.4f Th %.1f" );
            break;

        case MILLIMETRES:
            formatter = wxT( "Ro %.3f Th %.1f" );
            break;
#endif

        case UNSCALED_UNITS:
            formatter = wxT( "Ro %f Th %f" );
            break;
        }

        line.Printf( formatter, To_User_Unit( g_UserUnit, ro ), theta );

        SetStatusText( line, 3 );
    }

    // Display absolute coordinates:
    dXpos = To_User_Unit( g_UserUnit, GetCrossHairPosition().x );
    dYpos = To_User_Unit( g_UserUnit, GetCrossHairPosition().y );

    // The following sadly is an if Eeschema/if Pcbnew
    wxString absformatter;

    switch( g_UserUnit )
    {
    case INCHES:
        absformatter = wxT( "X %.6f  Y %.6f" );
        locformatter = wxT( "dx %.6f  dy %.6f  d %.6f" );
        break;

    case MILLIMETRES:
        absformatter = wxT( "X %.6f  Y %.6f" );
        locformatter = wxT( "dx %.6f  dy %.6f  d %.6f" );
        break;

    case UNSCALED_UNITS:
        absformatter = wxT( "X %f  Y %f" );
        locformatter = wxT( "dx %f  dy %f  d %f" );
        break;
    }

    line.Printf( absformatter, dXpos, dYpos );
    SetStatusText( line, 2 );

    if( !DisplayOpt.DisplayPolarCood )  // display relative cartesian coordinates
    {
        // Display relative coordinates:
        dx = GetCrossHairPosition().x - screen->m_O_Curseur.x;
        dy = GetCrossHairPosition().y - screen->m_O_Curseur.y;
        dXpos = To_User_Unit( g_UserUnit, dx );
        dYpos = To_User_Unit( g_UserUnit, dy );

        // We already decided the formatter above
        line.Printf( locformatter, dXpos, dYpos, hypot( dXpos, dYpos ) );
        SetStatusText( line, 3 );
    }
}


void PCB_BASE_FRAME::unitsChangeRefresh()
{
    EDA_DRAW_FRAME::unitsChangeRefresh();    // Update the status bar.

    updateGridSelectBox();
}


void PCB_BASE_FRAME::LoadSettings()
{
    wxASSERT( wxGetApp().GetSettings() != NULL );

    wxConfig* cfg = wxGetApp().GetSettings();

    EDA_DRAW_FRAME::LoadSettings();

    // Ensure grid id is an existent grid id:
    if( (m_LastGridSizeId <= 0) ||
        (m_LastGridSizeId > (ID_POPUP_GRID_USER - ID_POPUP_GRID_LEVEL_1000)) )
        m_LastGridSizeId = ID_POPUP_GRID_LEVEL_500 - ID_POPUP_GRID_LEVEL_1000;

    cfg->Read( m_FrameName + UserGridSizeXEntry, &m_UserGridSize.x, 0.01 );
    cfg->Read( m_FrameName + UserGridSizeYEntry, &m_UserGridSize.y, 0.01 );

    long itmp;
    cfg->Read( m_FrameName + UserGridUnitsEntry, &itmp, ( long )INCHES );
    m_UserGridUnit = (EDA_UNITS_T) itmp;
    cfg->Read( m_FrameName + DisplayPadFillEntry, &m_DisplayPadFill, true );
    cfg->Read( m_FrameName + DisplayViaFillEntry, &m_DisplayViaFill, true );
    cfg->Read( m_FrameName + DisplayPadNumberEntry, &m_DisplayPadNum, true );
    cfg->Read( m_FrameName + DisplayModuleEdgeEntry, &m_DisplayModEdge, ( long )FILLED );

    cfg->Read( m_FrameName + FastGrid1Entry, &itmp, ( long )0);
    m_FastGrid1 = itmp;
    cfg->Read( m_FrameName + FastGrid2Entry, &itmp, ( long )0);
    m_FastGrid2 = itmp;

    if( m_DisplayModEdge < LINE || m_DisplayModEdge > SKETCH )
        m_DisplayModEdge = FILLED;

    cfg->Read( m_FrameName + DisplayModuleTextEntry, &m_DisplayModText, ( long )FILLED );

    if( m_DisplayModText < LINE || m_DisplayModText > SKETCH )
        m_DisplayModText = FILLED;

    // Apply display settings for GAL
    KIGFX::VIEW* view = m_galCanvas->GetView();

    // Set rendering order and properties of layers
    for( LAYER_NUM i = 0; (unsigned) i < sizeof(GAL_LAYER_ORDER) / sizeof(LAYER_NUM); ++i )
    {
        LAYER_NUM layer = GAL_LAYER_ORDER[i];
        wxASSERT( layer < KIGFX::VIEW::VIEW_MAX_LAYERS );

        view->SetLayerOrder( layer, i );

        if( IsCopperLayer( layer ) )
        {
            // Copper layers are required for netname layers
            view->SetRequired( GetNetnameLayer( layer ), layer );
            view->SetLayerTarget( layer, KIGFX::TARGET_CACHED );
        }
        else if( IsNetnameLayer( layer ) )
        {
            // Netnames are drawn only when scale is sufficient (level of details)
            // so there is no point in caching them
            view->SetLayerTarget( layer, KIGFX::TARGET_NONCACHED );
        }
    }

    // Some more required layers settings
    view->SetRequired( ITEM_GAL_LAYER( VIAS_HOLES_VISIBLE ), ITEM_GAL_LAYER( VIAS_VISIBLE ) );
    view->SetRequired( ITEM_GAL_LAYER( PADS_HOLES_VISIBLE ), ITEM_GAL_LAYER( PADS_VISIBLE ) );
    view->SetRequired( ITEM_GAL_LAYER( PADS_NETNAMES_VISIBLE ), ITEM_GAL_LAYER( PADS_VISIBLE ) );

    view->SetRequired( ITEM_GAL_LAYER( PAD_FR_NETNAMES_VISIBLE ), ITEM_GAL_LAYER( PAD_FR_VISIBLE ) );
    view->SetRequired( ADHESIVE_N_FRONT, ITEM_GAL_LAYER( PAD_FR_VISIBLE ) );
    view->SetRequired( SOLDERPASTE_N_FRONT, ITEM_GAL_LAYER( PAD_FR_VISIBLE ) );
    view->SetRequired( SOLDERMASK_N_FRONT, ITEM_GAL_LAYER( PAD_FR_VISIBLE ) );

    view->SetRequired( ITEM_GAL_LAYER( PAD_BK_NETNAMES_VISIBLE ), ITEM_GAL_LAYER( PAD_BK_VISIBLE ) );
    view->SetRequired( ADHESIVE_N_BACK, ITEM_GAL_LAYER( PAD_BK_VISIBLE ) );
    view->SetRequired( SOLDERPASTE_N_BACK, ITEM_GAL_LAYER( PAD_BK_VISIBLE ) );
    view->SetRequired( SOLDERMASK_N_BACK, ITEM_GAL_LAYER( PAD_BK_VISIBLE ) );

    view->SetLayerTarget( ITEM_GAL_LAYER( GP_OVERLAY ), KIGFX::TARGET_OVERLAY );

    // Apply layer coloring scheme & display options
    if( view->GetPainter() )
    {
        KIGFX::PCB_RENDER_SETTINGS* settings = new KIGFX::PCB_RENDER_SETTINGS();

        // Load layers' colors from PCB data
        settings->ImportLegacyColors( m_Pcb->GetColorsSettings() );
        view->GetPainter()->ApplySettings( settings );

        // Load display options (such as filled/outline display of items)
        settings->LoadDisplayOptions( DisplayOpt );
    }

    // WxWidgets 2.9.1 seems call setlocale( LC_NUMERIC, "" )
    // when reading doubles in config,
    // but forget to back to current locale. So we call SetLocaleTo_Default
    SetLocaleTo_Default( );
}


void PCB_BASE_FRAME::SaveSettings()
{
    wxASSERT( wxGetApp().GetSettings() != NULL );

    wxConfig* cfg = wxGetApp().GetSettings();

    EDA_DRAW_FRAME::SaveSettings();
    cfg->Write( m_FrameName + UserGridSizeXEntry, m_UserGridSize.x );
    cfg->Write( m_FrameName + UserGridSizeYEntry, m_UserGridSize.y );
    cfg->Write( m_FrameName + UserGridUnitsEntry, ( long )m_UserGridUnit );
    cfg->Write( m_FrameName + DisplayPadFillEntry, m_DisplayPadFill );
    cfg->Write( m_FrameName + DisplayViaFillEntry, m_DisplayViaFill );
    cfg->Write( m_FrameName + DisplayPadNumberEntry, m_DisplayPadNum );
    cfg->Write( m_FrameName + DisplayModuleEdgeEntry, ( long )m_DisplayModEdge );
    cfg->Write( m_FrameName + DisplayModuleTextEntry, ( long )m_DisplayModText );
    cfg->Write( m_FrameName + FastGrid1Entry, ( long )m_FastGrid1 );
    cfg->Write( m_FrameName + FastGrid2Entry, ( long )m_FastGrid2 );
}


void PCB_BASE_FRAME::OnModify()
{
    GetScreen()->SetModify();
    GetScreen()->SetSave();
}


void PCB_BASE_FRAME::updateGridSelectBox()
{
    UpdateStatusBar();
    DisplayUnitsMsg();

    if( m_gridSelectBox == NULL )
        return;

    // Update grid values with the current units setting.
    m_gridSelectBox->Clear();

    wxString msg;
    wxString format = _( "Grid:");

    switch( g_UserUnit )
    {
    case INCHES:    // the grid size is displayed in mils
    case MILLIMETRES:
        format += wxT( " %.6f" );
        break;

    case UNSCALED_UNITS:
        format += wxT( " %f" );
        break;
    }

    for( size_t i = 0; i < GetScreen()->GetGridCount(); i++ )
    {
        GRID_TYPE& grid = GetScreen()->GetGrid( i );
        double value = To_User_Unit( g_UserUnit, grid.m_Size.x );
        if( g_UserUnit == INCHES )
            value *= 1000;

        if( grid.m_Id != ID_POPUP_GRID_USER )
        {
            msg.Printf( format.GetData(), value );
            StripTrailingZeros( msg );
        }
        else
            msg = _( "User Grid" );

        m_gridSelectBox->Append( msg, (void*) &grid.m_Id );

        if( ( m_LastGridSizeId + ID_POPUP_GRID_LEVEL_1000 ) == GetScreen()->GetGrid( i ).m_Id )
            m_gridSelectBox->SetSelection( i );
    }
}

void PCB_BASE_FRAME::updateZoomSelectBox()
{
    if( m_zoomSelectBox == NULL )
        return;

    wxString msg;

    m_zoomSelectBox->Clear();
    m_zoomSelectBox->Append( _( "Auto" ) );
    m_zoomSelectBox->SetSelection( 0 );

    for( unsigned i = 0;  i < GetScreen()->m_ZoomList.size();  ++i )
    {
        msg = _( "Zoom " );

        wxString value = wxString::Format( wxT( "%g" ),

                                // @todo could do scaling here and show a "percentage"
                                GetScreen()->m_ZoomList[i]
                                );

        msg += value;

        m_zoomSelectBox->Append( msg );

        if( GetScreen()->GetZoom() == GetScreen()->m_ZoomList[i] )
            m_zoomSelectBox->SetSelection( i + 1 );
    }
}<|MERGE_RESOLUTION|>--- conflicted
+++ resolved
@@ -608,12 +608,6 @@
 {
     EDA_DRAW_FRAME::UseGalCanvas( aEnable );
 
-<<<<<<< HEAD
-    m_toolManager->SetEnvironment( m_Pcb, m_galCanvas->GetView(),
-                                   m_galCanvas->GetViewControls(), this );
-
-=======
->>>>>>> ab36d235
     ViewReloadBoard( m_Pcb );
 
     m_toolManager->SetEnvironment( m_Pcb, m_galCanvas->GetView(),
