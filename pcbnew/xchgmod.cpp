/**
 * @file xchgmod.cpp
 */

/*
 * This program source code file is part of KiCad, a free EDA CAD application.
 *
 * Copyright (C) 2013 Jean-Pierre Charras, jp.charras at wanadoo.fr
 * Copyright (C) 2013 SoftPLC Corporation, Dick Hollenbeck <dick@softplc.com>
 * Copyright (C) 2013 Wayne Stambaugh <stambaughw@verizon.net>
 * Copyright (C) 1992-2013 KiCad Developers, see AUTHORS.txt for contributors.
 *
 * This program is free software; you can redistribute it and/or
 * modify it under the terms of the GNU General Public License
 * as published by the Free Software Foundation; either version 2
 * of the License, or (at your option) any later version.
 *
 * This program is distributed in the hope that it will be useful,
 * but WITHOUT ANY WARRANTY; without even the implied warranty of
 * MERCHANTABILITY or FITNESS FOR A PARTICULAR PURPOSE.  See the
 * GNU General Public License for more details.
 *
 * You should have received a copy of the GNU General Public License
 * along with this program; if not, you may find one here:
 * http://www.gnu.org/licenses/old-licenses/gpl-2.0.html
 * or you may search the http://www.gnu.org website for the version 2 license,
 * or you may write to the Free Software Foundation, Inc.,
 * 51 Franklin Street, Fifth Floor, Boston, MA  02110-1301, USA
 */

#include <fctsys.h>
#include <class_drawpanel.h>
#include <class_draw_panel_gal.h>
#include <confirm.h>
#include <kicad_string.h>
#include <wxPcbStruct.h>
#include <macros.h>

#include <class_board.h>
#include <class_module.h>
#include <project.h>

#include <pcbnew.h>
#include <dialog_exchange_modules_base.h>
#include <wildcards_and_files_ext.h>
#include <kiway.h>

#include <boost/bind.hpp>
#include <tool/tool_manager.h>
#include <tools/common_actions.h>



static bool RecreateCmpFile( BOARD * aBrd, const wxString& aFullCmpFileName );

class DIALOG_EXCHANGE_MODULE : public DIALOG_EXCHANGE_MODULE_BASE
{
private:
    PCB_EDIT_FRAME* m_parent;
    MODULE*         m_currentModule;
    static int      m_selectionMode;    // Remember the last exchange option

public:
    DIALOG_EXCHANGE_MODULE( PCB_EDIT_FRAME* aParent, MODULE* aModule );
    ~DIALOG_EXCHANGE_MODULE() { };

private:
    void OnSelectionClicked( wxCommandEvent& event );
    void OnOkClick( wxCommandEvent& event );
    void OnQuit( wxCommandEvent& event );
    void BrowseAndSelectFootprint( wxCommandEvent& event );
    void ViewAndSelectFootprint( wxCommandEvent& event );
    void RebuildCmpList( wxCommandEvent& event );
    void init();

    void ChangeCurrentFootprint();
    void ChangeSameFootprints( bool aUseValue);
    void ChangeAllFootprints();
    bool Change_1_Module( MODULE*            aModule,
                          const FPID&        aNewFootprintFPID,
                          PICKED_ITEMS_LIST* aUndoPickList,
                          bool               eShowError );
};

int DIALOG_EXCHANGE_MODULE::m_selectionMode = 0;

DIALOG_EXCHANGE_MODULE::DIALOG_EXCHANGE_MODULE( PCB_EDIT_FRAME* parent, MODULE* Module ) :
    DIALOG_EXCHANGE_MODULE_BASE( parent )
{
    m_parent = parent;
    m_currentModule = Module;
    init();
    GetSizer()->Fit( this );
    GetSizer()->SetSizeHints( this );
}


void PCB_EDIT_FRAME::InstallExchangeModuleFrame( MODULE* Module )
{
    DIALOG_EXCHANGE_MODULE dialog( this, Module );

    dialog.ShowQuasiModal();
}


void DIALOG_EXCHANGE_MODULE::OnQuit( wxCommandEvent& event )
{
    m_selectionMode = m_Selection->GetSelection();
<<<<<<< HEAD
=======
    Show( false );
>>>>>>> 03f6335b
    EndQuasiModal( wxID_CANCEL );
}


void DIALOG_EXCHANGE_MODULE::init()
{
    SetFocus();

    m_OldModule->AppendText( FROM_UTF8( m_currentModule->GetFPID().Format().c_str() ) );
    m_NewModule->AppendText( FROM_UTF8( m_currentModule->GetFPID().Format().c_str() ) );
    m_OldValue->AppendText( m_currentModule->GetValue() );
    m_Selection->SetSelection( m_selectionMode );

    // Enable/disable widgets:
    wxCommandEvent event;
    OnSelectionClicked( event );
}


void DIALOG_EXCHANGE_MODULE::OnOkClick( wxCommandEvent& event )
{
    m_selectionMode = m_Selection->GetSelection();

    switch( m_Selection->GetSelection() )
    {
    case 0:
        ChangeCurrentFootprint();
        break;

    case 1:
        ChangeSameFootprints( false );
        break;

    case 2:
        ChangeSameFootprints( true );
        break;

    case 3:
        ChangeAllFootprints();
        break;
    }
}


void DIALOG_EXCHANGE_MODULE::OnSelectionClicked( wxCommandEvent& event )
{
    bool enable = true;

    switch( m_Selection->GetSelection() )
    {
    case 0:
    case 1:
    case 2:
        break;

    case 3:
        enable = false;
        break;
    }

    m_NewModule->Enable( enable );
    m_Browsebutton->Enable( enable );
}


/*
 * Rebuild the file name.CMP (if any) after exchanging footprints
 * if the footprint are managed by this file
 * Return false if error
 */
void DIALOG_EXCHANGE_MODULE::RebuildCmpList( wxCommandEvent& event )
{
    wxFileName  fn;
    wxString    msg;

    // Build the .cmp file name from the board name
    fn = m_parent->GetBoard()->GetFileName();
    fn.SetExt( ComponentFileExtension );

    if( RecreateCmpFile( m_parent->GetBoard(), fn.GetFullPath() ) )
    {
        msg.Printf( _( "File '%s' created\n" ),
                    GetChars( fn.GetFullPath() ) );
    }
    else
    {
        msg.Printf( _( "** Could not create file '%s' ***\n" ),
                    GetChars( fn.GetFullPath() ) );
    }

    m_WinMessages->AppendText( msg );
}


/* Change the current footprint at the current cursor position.
 * Retains the following:
 * - position, orientation and side
 * - value and ref
 * - pads net names
 */
void DIALOG_EXCHANGE_MODULE::ChangeCurrentFootprint()
{
    wxString newmodulename = m_NewModule->GetValue();

    if( newmodulename == wxEmptyString )
        return;

    PICKED_ITEMS_LIST pickList;

    if( Change_1_Module( m_currentModule, newmodulename, &pickList, true ) )
    {
        if( m_parent->GetBoard()->IsElementVisible( RATSNEST_VISIBLE ) )
            m_parent->Compile_Ratsnest( NULL, true );

        m_parent->GetCanvas()->Refresh();
    }

    if( pickList.GetCount() )
        m_parent->SaveCopyInUndoList( pickList, UR_UNSPECIFIED );
}


/*
 * Change all footprints having the same fpid by a new one from lib
 * Retains:
 * - direction, position, side
 * - value and ref
 * - pads net names
 * Note: m_currentModule is no longer the current footprint
 * since it has been changed!
 * if aUseValue is true, footprints having the same fpid should
 * also have the same value
 */
void DIALOG_EXCHANGE_MODULE::ChangeSameFootprints( bool aUseValue )
{
    wxString msg;
    MODULE*  Module, * PtBack;
    bool     change = false;
    wxString newmodulename = m_NewModule->GetValue();
    wxString value;
    FPID     lib_reference;
    bool     check_module_value = false;
    int      ShowErr = 3;           // Post 3 error messages max.

    if( m_parent->GetBoard()->m_Modules == NULL )
        return;

    if( newmodulename == wxEmptyString )
        return;

    lib_reference = m_currentModule->GetFPID();

    if( aUseValue )
    {
        check_module_value = true;
        value = m_currentModule->GetValue();
        msg.Printf( _( "Change modules %s -> %s (for value = %s)?" ),
                    GetChars( FROM_UTF8( m_currentModule->GetFPID().Format().c_str() ) ),
                    GetChars( newmodulename ),
                    GetChars( m_currentModule->GetValue() ) );
    }
    else
    {
        msg.Printf( _( "Change modules %s -> %s ?" ),
                    GetChars( FROM_UTF8( lib_reference.Format().c_str() ) ),
                    GetChars( newmodulename ) );
    }

    if( !IsOK( this, msg ) )
        return;

    /* The change is done from the last module because
     * Change_1_Module () modifies the last item in the list.
     */
    PICKED_ITEMS_LIST pickList;

    /* note: for the first module in chain (the last here), Module->Back()
     * points the board or is NULL
     */
    Module = m_parent->GetBoard()->m_Modules.GetLast();

    for( ; Module && ( Module->Type() == PCB_MODULE_T ); Module = PtBack )
    {
        PtBack = Module->Back();

        if( lib_reference != Module->GetFPID() )
            continue;

        if( check_module_value )
        {
            if( value.CmpNoCase( Module->GetValue() ) != 0 )
                continue;
        }

        if( Change_1_Module( Module, newmodulename, &pickList, ShowErr ) )
            change = true;
        else if( ShowErr )
            ShowErr--;
    }

    if( change )
    {
        if( m_parent->GetBoard()->IsElementVisible( RATSNEST_VISIBLE ) )
            m_parent->Compile_Ratsnest( NULL, true );

        m_parent->GetCanvas()->Refresh();
    }

    if( pickList.GetCount() )
        m_parent->SaveCopyInUndoList( pickList, UR_UNSPECIFIED );
}


/*
 * Change all modules with module of the same name in library.
 * Maintains:
 * - direction, position, side
 * - value and ref
 * - pads net names
 */
void DIALOG_EXCHANGE_MODULE::ChangeAllFootprints()
{
    MODULE* Module, * PtBack;
    bool    change  = false;
    int     ShowErr = 3;              // Post 3 error max.

    if( m_parent->GetBoard()->m_Modules == NULL )
        return;

    if( !IsOK( this, _( "Change ALL modules ?" ) ) )
        return;

    /* The change is done from the last module because the function
     * Change_1_Module () modifies the last module in the list
     */
    PICKED_ITEMS_LIST pickList;

    /* note: for the first module in chain (the last here), Module->Back()
     * points the board or is NULL
     */
    Module = m_parent->GetBoard()->m_Modules.GetLast();

    for( ; Module && ( Module->Type() == PCB_MODULE_T ); Module = PtBack )
    {
        PtBack = Module->Back();

        if( Change_1_Module( Module, Module->GetFPID(), &pickList, ShowErr ) )
            change = true;
        else if( ShowErr )
            ShowErr--;
    }

    if( change )
    {
        if( m_parent->GetBoard()->IsElementVisible( RATSNEST_VISIBLE ) )
            m_parent->Compile_Ratsnest( NULL, true );

        m_parent->GetCanvas()->Refresh();
    }

    if( pickList.GetCount() )
        m_parent->SaveCopyInUndoList( pickList, UR_UNSPECIFIED );
}


/*
 * Change aModule to a new, fresh one from lib
 * Retains
 * - direction, position, side
 * - value and ref
 * - pads net names
 * Returns: false if no change (if the new module is not found)
 * true if OK
 */
bool DIALOG_EXCHANGE_MODULE::Change_1_Module( MODULE*            aModule,
                                              const FPID&        aNewFootprintFPID,
                                              PICKED_ITEMS_LIST* aUndoPickList,
                                              bool               aShowError )
{
    MODULE*  newModule;
    wxString line;

    if( aModule == NULL )
        return false;

    wxBusyCursor dummy;

    // Copy parameters from the old module.
    FPID  oldFootprintFPID = aModule->GetFPID();

    // Load module.
    line.Printf( _( "Change footprint '%s' (from '%s') to '%s'" ),
                 GetChars( aModule->GetReference() ),
                 oldFootprintFPID.Format().c_str(),
                 aNewFootprintFPID.Format().c_str() );
    m_WinMessages->AppendText( line );

    wxString moduleName = aNewFootprintFPID.GetFootprintName();
    wxString libName    = aNewFootprintFPID.GetLibNickname();

    newModule = m_parent->LoadFootprint( aNewFootprintFPID );

    if( newModule == NULL )  // New module not found, redraw the old one.
    {
        m_WinMessages->AppendText( wxT( " No\n" ) );
        return false;
    }

    m_parent->Exchange_Module( aModule, newModule, aUndoPickList );
    m_parent->GetBoard()->Add( newModule, ADD_APPEND );

    if( aModule == m_currentModule )
        m_currentModule = newModule;

    m_WinMessages->AppendText( wxT( " OK\n" ) );

    return true;
}


void PCB_EDIT_FRAME::Exchange_Module( MODULE*            aOldModule,
                                      MODULE*            aNewModule,
                                      PICKED_ITEMS_LIST* aUndoPickList )
{
    aNewModule->SetParent( GetBoard() );

    /* place module without ratsnest refresh: this will be made later
     * when all modules are on board
     */
    PlaceModule( aNewModule, NULL, true );
    aNewModule->SetPosition( aOldModule->GetPosition() );

    // Flip footprint if needed
    if( aOldModule->GetLayer() != aNewModule->GetLayer() )
    {
        aNewModule->Flip( aNewModule->GetPosition() );
    }

    // Rotate footprint if needed
    if( aOldModule->GetOrientation() != aNewModule->GetOrientation() )
    {
        Rotate_Module( NULL, aNewModule, aOldModule->GetOrientation(), false );
    }

    // Update reference and value
    aNewModule->SetReference( aOldModule->GetReference() );
    aNewModule->SetValue( aOldModule->GetValue() );

    // Updating other parameters
    aNewModule->SetTimeStamp( aOldModule->GetTimeStamp() );
    aNewModule->SetPath( aOldModule->GetPath() );

    // Update pad netnames ( when possible)
    for( D_PAD* pad = aNewModule->Pads(); pad != NULL; pad = pad->Next() )
    {
        pad->SetNetCode( NETINFO_LIST::UNCONNECTED );

        for( D_PAD* old_pad = aOldModule->Pads(); old_pad != NULL; old_pad = old_pad->Next() )
        {
            if( pad->PadNameEqual( old_pad ) )
                pad->SetNetCode( old_pad->GetNetCode() );
        }
    }

    if( aUndoPickList )
    {
        GetBoard()->Remove( aOldModule );
        ITEM_PICKER picker_old( aOldModule, UR_DELETED );
        ITEM_PICKER picker_new( aNewModule, UR_NEW );
        aUndoPickList->PushItem( picker_old );
        aUndoPickList->PushItem( picker_new );

        if( IsGalCanvasActive() )
        {
            KIGFX::VIEW* view = GetGalCanvas()->GetView();

            aOldModule->RunOnChildren( boost::bind( &KIGFX::VIEW::Remove, view, _1 ) );
            view->Remove( aOldModule );

            aNewModule->RunOnChildren( boost::bind( &KIGFX::VIEW::Add, view, _1 ) );
            view->Add( aNewModule );

            m_toolManager->RunAction( COMMON_ACTIONS::selectionClear, true );
            GetGalCanvas()->ForceRefresh();
        }
    }
    else
    {
        GetGalCanvas()->GetView()->Remove( aOldModule );
        aOldModule->DeleteStructure();
    }

    GetBoard()->m_Status_Pcb = 0;
    aNewModule->ClearFlags();
    OnModify();
}


/*
 * Displays the list of modules in library name and select a footprint.
 */
void DIALOG_EXCHANGE_MODULE::BrowseAndSelectFootprint( wxCommandEvent& event )
{
    wxString newname;

    KIWAY_PLAYER* frame = Kiway().Player( FRAME_PCB_MODULE_VIEWER_MODAL, true );

    if( frame->ShowModal( &newname, this ) )
    {
        m_NewModule->SetValue( newname );
    }

    frame->Destroy();
}

/*
 * Displays the footprint viewer to select a footprint.
 */
void DIALOG_EXCHANGE_MODULE::ViewAndSelectFootprint( wxCommandEvent& event )
{
    wxString newname;

    KIWAY_PLAYER* frame = Kiway().Player( FRAME_PCB_MODULE_VIEWER_MODAL, true );

    if( frame->ShowModal( &newname, this ) )
    {
        m_NewModule->SetValue( newname );
    }

    frame->Destroy();
}


void PCB_EDIT_FRAME::RecreateCmpFileFromBoard( wxCommandEvent& aEvent )
{
    wxFileName  fn;
    MODULE*     module = GetBoard()->m_Modules;
    wxString    msg;
    wxString    wildcard;

    if( module == NULL )
    {
        DisplayError( this, _( "No footprints!" ) );
        return;
    }

    // Build the .cmp file name from the board name
    fn = GetBoard()->GetFileName();
    fn.SetExt( ComponentFileExtension );
    wildcard = wxGetTranslation( ComponentFileWildcard );

    wxString pro_dir = wxPathOnly( Prj().GetProjectFullName() );

    wxFileDialog dlg( this, _( "Save Component Files" ), pro_dir,
                      fn.GetFullName(), wildcard,
                      wxFD_SAVE | wxFD_OVERWRITE_PROMPT );

    if( dlg.ShowModal() == wxID_CANCEL )
        return;

    fn = dlg.GetPath();

    if( ! RecreateCmpFile( GetBoard(), fn.GetFullPath() ) )
    {
        msg.Printf( _( "Could not create file '%s'" ), GetChars(fn.GetFullPath() ) );
        DisplayError( this, msg );
        return;
    }
}

bool RecreateCmpFile( BOARD * aBrd, const wxString& aFullCmpFileName )
{
    FILE* cmpFile;

    cmpFile = wxFopen( aFullCmpFileName, wxT( "wt" ) );

    if( cmpFile == NULL )
        return false;

    fprintf( cmpFile, "Cmp-Mod V01 Created by PcbNew   date = %s\n", TO_UTF8( DateAndTime() ) );

    MODULE* module = aBrd->m_Modules;
    for( ; module != NULL; module = module->Next() )
    {
        fprintf( cmpFile, "\nBeginCmp\n" );
        fprintf( cmpFile, "TimeStamp = %8.8lX\n", module->GetTimeStamp() );
        fprintf( cmpFile, "Path = %s\n", TO_UTF8( module->GetPath() ) );
        fprintf( cmpFile, "Reference = %s;\n",
                 !module->GetReference().IsEmpty() ?
                 TO_UTF8( module->GetReference() ) : "[NoRef]" );
        fprintf( cmpFile, "ValeurCmp = %s;\n",
                 !module->GetValue().IsEmpty() ?
                 TO_UTF8( module->GetValue() ) : "[NoVal]" );
        fprintf( cmpFile, "IdModule  = %s;\n", module->GetFPID().Format().c_str() );
        fprintf( cmpFile, "EndCmp\n" );
    }

    fprintf( cmpFile, "\nEndListe\n" );
    fclose( cmpFile );

    return true;
}<|MERGE_RESOLUTION|>--- conflicted
+++ resolved
@@ -106,10 +106,7 @@
 void DIALOG_EXCHANGE_MODULE::OnQuit( wxCommandEvent& event )
 {
     m_selectionMode = m_Selection->GetSelection();
-<<<<<<< HEAD
-=======
     Show( false );
->>>>>>> 03f6335b
     EndQuasiModal( wxID_CANCEL );
 }
 
