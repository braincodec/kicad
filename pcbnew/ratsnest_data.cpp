--- conflicted
+++ resolved
@@ -958,26 +958,16 @@
     for( MODULE* module = m_board->m_Modules; module; module = module->Next() )
     {
         for( D_PAD* pad = module->Pads().GetFirst(); pad; pad = pad->Next() )
-<<<<<<< HEAD
-            m_nets[pad->GetNetCode()].AddItem( pad );
-=======
         {
             netCode = pad->GetNetCode();
 
             if( netCode > 0 )
                 m_nets[netCode].AddItem( pad );
         }
->>>>>>> 4419ef42
     }
 
     for( TRACK* track = m_board->m_Track; track; track = track->Next() )
     {
-<<<<<<< HEAD
-        if( track->Type() == PCB_VIA_T )
-            m_nets[track->GetNetCode()].AddItem( static_cast<SEGVIA*>( track ) );
-        else if( track->Type() == PCB_TRACE_T )
-            m_nets[track->GetNetCode()].AddItem( track );
-=======
         netCode = track->GetNetCode();
 
         if( netCode > 0 )
@@ -987,20 +977,16 @@
             else if( track->Type() == PCB_TRACE_T )
                 m_nets[netCode].AddItem( track );
         }
->>>>>>> 4419ef42
     }
 
     for( int i = 0; i < m_board->GetAreaCount(); ++i )
     {
         ZONE_CONTAINER* zone = m_board->GetArea( i );
-<<<<<<< HEAD
-        m_nets[zone->GetNetCode()].AddItem( zone );
-=======
+
         netCode = zone->GetNetCode();
 
         if( netCode > 0 )
             m_nets[netCode].AddItem( zone );
->>>>>>> 4419ef42
     }
 }
 
@@ -1013,12 +999,7 @@
         netCount = m_board->GetNetCount();
 
 #ifdef USE_OPENMP
-<<<<<<< HEAD
-        unsigned int chunk = 1, tid;
-        #pragma omp parallel shared(chunk, netCount) private(i, tid)
-=======
         #pragma omp parallel shared(netCount) private(i)
->>>>>>> 4419ef42
         {
             #pragma omp for schedule(guided, 1)
 #else /* USE_OPENMP */
