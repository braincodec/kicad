# the map generation creates on Windows/gcc a lot of useless warnings
# so disable it on windows
if( WIN32 AND NOT CMAKE_CROSSCOMPILING )
    set( MAKE_LINK_MAPS false )
else()
    set( MAKE_LINK_MAPS true )
endif()

add_definitions( -DPCBNEW )
add_subdirectory(router)

# psnrouter depends on make_lexer outputs in common (bug # 1285878 )
add_dependencies( pnsrouter pcbcommon )


if( KICAD_SCRIPTING OR KICAD_SCRIPTING_MODULES )
    file( MAKE_DIRECTORY ${CMAKE_CURRENT_BINARY_DIR}/scripting )
    find_package( SWIG REQUIRED )
    include( ${SWIG_USE_FILE} )

    # Infrequently needed headers go at end of search paths, append to INC_AFTER
    set( INC_AFTER ${INC_AFTER} ${CMAKE_CURRENT_SOURCE_DIR}/scripting )

    #message( STATUS "pcbnew INC_AFTER:${INC_AFTER}" )
endif()


include_directories( BEFORE ${INC_BEFORE} )
include_directories(
    ./dialogs
    ./autorouter
    ../3d-viewer
    ../common
    ../polygon
    ../common/dialogs
    ./exporters
    ../lib_dxf
    ./import_dxf
    ${INC_AFTER}
    )

set( PCBNEW_DIALOGS
    dialogs/dialog_block_options_base.cpp
    dialogs/dialog_cleaning_options_base.cpp
    dialogs/dialog_cleaning_options.cpp
    dialogs/dialog_copper_zones.cpp
    dialogs/dialog_copper_zones_base.cpp
    dialogs/dialog_design_rules.cpp
    dialogs/dialog_design_rules_base.cpp
    dialogs/dialog_dimension_editor_base.cpp
    dialogs/dialog_display_options.cpp
    dialogs/dialog_display_options_base.cpp
    dialogs/dialog_drc_base.cpp
    dialogs/dialog_drc.cpp
    dialogs/dialog_edit_module_for_BoardEditor.cpp
    dialogs/dialog_edit_module_for_BoardEditor_base.cpp
    dialogs/dialog_edit_module_for_Modedit_base.cpp
    dialogs/dialog_edit_module_for_Modedit.cpp
    dialogs/dialog_edit_module_text.cpp
    dialogs/dialog_edit_module_text_base.cpp
    dialogs/dialog_exchange_modules_base.cpp
    dialogs/dialog_export_idf.cpp
    dialogs/dialog_export_idf_base.cpp
    dialogs/dialog_export_vrml_base.cpp
    dialogs/dialog_export_vrml.cpp
    dialogs/dialog_find_base.cpp
    dialogs/dialog_find.cpp
    dialogs/dialog_fp_lib_table_base.cpp
    dialogs/dialog_fp_lib_table.cpp
    dialogs/dialog_fp_plugin_options_base.cpp
    dialogs/dialog_fp_plugin_options.cpp
    dialogs/dialog_freeroute_exchange.cpp
    dialogs/dialog_freeroute_exchange_base.cpp
    dialogs/dialog_gendrill.cpp
    dialogs/dialog_gendrill_base.cpp
    dialogs/dialog_gen_module_position_file_base.cpp
    dialogs/dialog_general_options.cpp
    dialogs/dialog_general_options_BoardEditor_base.cpp
    dialogs/dialog_global_edit_tracks_and_vias.cpp
    dialogs/dialog_global_edit_tracks_and_vias_base.cpp
    dialogs/dialog_global_modules_fields_edition.cpp
    dialogs/dialog_global_modules_fields_edition_base.cpp
    dialogs/dialog_global_pads_edition_base.cpp
    dialogs/dialog_graphic_items_options.cpp
    dialogs/dialog_graphic_items_options_base.cpp
    dialogs/dialog_graphic_item_properties.cpp
    dialogs/dialog_graphic_item_properties_base.cpp
    dialogs/dialog_graphic_item_properties_for_Modedit.cpp
    dialogs/dialog_global_deletion.cpp
    dialogs/dialog_global_deletion_base.cpp
    dialogs/dialog_keepout_area_properties.cpp
    dialogs/dialog_keepout_area_properties_base.cpp
    dialogs/dialog_layer_selection_base.cpp
    dialogs/dialog_layers_setup.cpp
    dialogs/dialog_layers_setup_base.cpp
    dialogs/dialog_netlist.cpp
    dialogs/dialog_netlist_fbp.cpp
    dialogs/dialog_pcb_text_properties.cpp
    dialogs/dialog_pcb_text_properties_base.cpp
    dialogs/dialog_non_copper_zones_properties_base.cpp
    dialogs/dialog_pad_properties.cpp
    dialogs/dialog_pad_properties_base.cpp
    dialogs/dialog_plot_base.cpp
    dialogs/dialog_plot.cpp
    dialogs/dialog_print_for_modedit.cpp
    dialogs/dialog_print_for_modedit_base.cpp
    dialogs/dialog_print_using_printer.cpp
    dialogs/dialog_print_using_printer_base.cpp
    dialogs/dialog_orient_footprints.cpp
    dialogs/dialog_orient_footprints_base.cpp
    dialogs/dialog_mask_clearance.cpp
    dialogs/dialog_mask_clearance_base.cpp
    dialogs/dialog_SVG_print.cpp
    dialogs/dialog_SVG_print_base.cpp
    dialogs/dialog_set_grid.cpp
    dialogs/dialog_set_grid_base.cpp
    dialogs/dialog_target_properties_base.cpp
    footprint_wizard.cpp
    footprint_wizard_frame.cpp
    dialogs/dialog_footprint_wizard_list_base.cpp
    dialogs/dialog_footprint_wizard_list.cpp
    )

set( PCBNEW_IMPORT_DXF
    import_dxf/dialog_dxf_import_base.cpp
    import_dxf/dialog_dxf_import.cpp
    import_dxf/dxf2brd_items.cpp
    )

set( PCBNEW_EXPORTERS
    exporters/export_d356.cpp
    exporters/export_gencad.cpp
    exporters/export_idf.cpp
    exporters/export_vrml.cpp
    exporters/idf_common.cpp
    exporters/idf.cpp
    exporters/gen_drill_report_files.cpp
    exporters/gen_modules_placefile.cpp
    exporters/gendrill_Excellon_writer.cpp
    exporters/vrml_board.cpp
    )

set( PCBNEW_AUTOROUTER_SRCS
    autorouter/rect_placement/rect_placement.cpp
    autorouter/move_and_route_event_functions.cpp
    autorouter/auto_place_footprints.cpp
    autorouter/autorout.cpp
    autorouter/routing_matrix.cpp
    autorouter/dist.cpp
    autorouter/queue.cpp
    autorouter/spread_footprints.cpp
    autorouter/solve.cpp
    autorouter/graphpcb.cpp
    autorouter/work.cpp
    )

set( PCBNEW_CLASS_SRCS
    tool_modview.cpp
    modview_frame.cpp
    pcbframe.cpp
    attribut.cpp
    board_items_to_polygon_shape_transform.cpp
    board_undo_redo.cpp
    block.cpp
    block_module_editor.cpp
    build_BOM_from_board.cpp
    class_pcb_layer_widget.cpp
    class_pcb_layer_box_selector.cpp
    clean.cpp
    connect.cpp
    controle.cpp
    dimension.cpp
    cross-probing.cpp
    deltrack.cpp
    ${PCBNEW_DIALOGS}
    ${PCBNEW_IMPORT_DXF}
    ${PCBNEW_EXPORTERS}
    dragsegm.cpp
    drc.cpp
    drc_clearance_test_functions.cpp
    drc_marker_functions.cpp
    edgemod.cpp
    edit.cpp
    editedge.cpp
    editmod.cpp
    editrack.cpp
    editrack-part2.cpp
    edit_pcb_text.cpp
    edit_track_width.cpp
    edtxtmod.cpp
    event_handlers_tracks_vias_sizes.cpp
    files.cpp
    globaleditpad.cpp
    highlight.cpp
    hotkeys.cpp
    hotkeys_board_editor.cpp
    hotkeys_module_editor.cpp
    initpcb.cpp
    layer_widget.cpp
    librairi.cpp
    loadcmp.cpp
    magnetic_tracks_functions.cpp
    menubar_modedit.cpp
    menubar_pcbframe.cpp
    minimun_spanning_tree.cpp
    modedit.cpp
    modedit_onclick.cpp
    modeditoptions.cpp
    modedit_undo_redo.cpp
    moduleframe.cpp
    modules.cpp
    move-drag_pads.cpp
    move_or_drag_track.cpp
    muonde.cpp
    muwave_command.cpp
    netlist.cpp
    onleftclick.cpp
    onrightclick.cpp
    pad_edition_functions.cpp
    pcbnew_config.cpp
    pcbplot.cpp
    plot_board_layers.cpp
    plot_brditems_plotter.cpp
    print_board_functions.cpp
    printout_controler.cpp
    ratsnest.cpp
    ratsnest_viewitem.cpp
#    specctra.cpp           #moved in pcbcommon lib
#    specctra_export.cpp
#    specctra_keywords.cpp
    specctra_import.cpp
    swap_layers.cpp
    target_edit.cpp
    tool_modedit.cpp
    tool_onrightclick.cpp
    tool_pcb.cpp
    toolbars_update_user_interface.cpp
    tracepcb.cpp
    tr_modif.cpp
    xchgmod.cpp
    zones_convert_brd_items_to_polygons_with_Boost.cpp
    zones_convert_to_polygons_aux_functions.cpp
    zones_by_polygon.cpp
    zones_by_polygon_fill_functions.cpp
    zone_filling_algorithm.cpp
    zones_functions_for_undo_redo.cpp
    zones_non_copper_type_functions.cpp
    zones_polygons_insulated_copper_islands.cpp
    zones_polygons_test_connections.cpp
    zones_test_and_combine_areas.cpp
    class_footprint_wizard.cpp

    tools/selection_tool.cpp
    tools/selection_area.cpp
    tools/bright_box.cpp
    tools/edit_points.cpp
    tools/edit_constraints.cpp
    tools/point_editor.cpp
    tools/drawing_tool.cpp
    tools/edit_tool.cpp
    tools/pcbnew_control.cpp
    tools/pcb_tools.cpp
    tools/common_actions.cpp
    )

set( PCBNEW_SRCS ${PCBNEW_AUTOROUTER_SRCS} ${PCBNEW_CLASS_SRCS} ${PCBNEW_DIALOGS} )


# extra sources from common
set( PCBNEW_COMMON_SRCS
    ../common/dialogs/dialog_page_settings.cpp
    ../common/base_units.cpp
    )

set( PCBNEW_SCRIPTING_DIALOGS
    dialogs/dialog_scripting_base.cpp
    dialogs/dialog_scripting.cpp
    )

set( PCBNEW_SCRIPTING_PYTHON_HELPERS
    ../scripting/wx_python_helpers.cpp
    ../scripting/python_scripting.cpp
    scripting/pcbnew_scripting_helpers.cpp
    scripting/pcbnew_footprint_wizards.cpp
    )

if( KICAD_SCRIPTING )
    set( PCBNEW_SCRIPTING_SRCS
        ${PCBNEW_SCRIPTING_DIALOGS}
        pcbnew_wrap.cxx
        ${PCBNEW_SCRIPTING_PYTHON_HELPERS}
        )
endif()


if( KICAD_SCRIPTING OR KICAD_SCRIPTING_MODULES )

    set( SWIG_FLAGS
        -I${CMAKE_CURRENT_SOURCE_DIR}/../..
        -I${CMAKE_CURRENT_SOURCE_DIR}
        -I${CMAKE_CURRENT_SOURCE_DIR}/../include
        -I${CMAKE_CURRENT_SOURCE_DIR}/../scripting
        )

    if( DEBUG )
        set( SWIG_FLAGS ${SWIG_FLAGS} -DDEBUG )
    endif()

    # collect CFLAGS , and pass them to swig later

    get_directory_property( DirDefs DIRECTORY ${CMAKE_CURRENT_SOURCE_DIR} COMPILE_DEFINITIONS )
    foreach( d ${DirDefs} )
        set( SWIG_FLAGS ${SWIG_FLAGS} -D${d} )
    endforeach()

endif()


if( KICAD_SCRIPTING )

    set( SWIG_OPTS -python -c++ -outdir ${CMAKE_CURRENT_BINARY_DIR} ${SWIG_FLAGS} )

    if( EXISTS ${CMAKE_CURRENT_BINARY_DIR}/doxygen-xml )
        set( SWIG_OPTS ${SWIG_OPTS} -DENABLE_DOCSTRINGS_FROM_DOXYGEN )
        set( SWIG_OPTS ${SWIG_OPTS} -I${CMAKE_CURRENT_BINARY_DIR}/docstrings )
    endif()

    add_custom_command( OUTPUT ${CMAKE_CURRENT_BINARY_DIR}/pcbnew_wrap.cxx
                        OUTPUT ${CMAKE_CURRENT_BINARY_DIR}/pcbnew.py

        DEPENDS pcbcommon
        DEPENDS scripting/pcbnew.i
        DEPENDS scripting/board.i
        DEPENDS scripting/board_item.i
        DEPENDS scripting/module.i
        DEPENDS scripting/plugins.i
        DEPENDS scripting/units.i
        DEPENDS ../scripting/dlist.i
        DEPENDS ../scripting/kicad.i
        DEPENDS ../scripting/wx.i
        DEPENDS ../scripting/kicadplugins.i

        COMMAND ${CMAKE_COMMAND} -E make_directory ${CMAKE_CURRENT_BINARY_DIR}/docstrings
        COMMAND ${CMAKE_COMMAND} -E touch ${CMAKE_CURRENT_BINARY_DIR}/docstrings/docstrings.i # this makes docstrings.i available if it doesn't exist

        COMMAND ${SWIG_EXECUTABLE} ${SWIG_OPTS} -o ${CMAKE_CURRENT_BINARY_DIR}/pcbnew_wrap.cxx  scripting/pcbnew.i
        COMMAND ${PYTHON_EXECUTABLE} ${CMAKE_SOURCE_DIR}/scripting/build_tools/fix_swig_imports.py ${CMAKE_CURRENT_BINARY_DIR}/pcbnew.py
        WORKING_DIRECTORY ${CMAKE_CURRENT_SOURCE_DIR}
    )

endif()

###
# _pcbnew DLL/DSO file creation
###

if( BUILD_GITHUB_PLUGIN )
    set( GITHUB_PLUGIN_LIBRARIES github_plugin )
endif()

if( UNIX AND NOT APPLE )
    list( APPEND PCBNEW_EXTRA_LIBS rt )
endif()


if( KICAD_SCRIPTING_MODULES )

    #message( "building pcbnew scripting" )

    set( CMAKE_SWIG_FLAGS ${SWIG_FLAGS} )
    set_source_files_properties( scripting/pcbnew.i PROPERTIES CPLUSPLUS ON )
    swig_add_module( pcbnew
        python
        scripting/pcbnew.i
        ${PCBNEW_SCRIPTING_PYTHON_HELPERS}
        pcbnew.cpp
        ${PCBNEW_SRCS}
        ${PCBNEW_COMMON_SRCS}
        )
    swig_link_libraries( pcbnew
        3d-viewer
        pcbcommon
        pnsrouter
        common
        pcad2kicadpcb
        lib_dxf
        ${GITHUB_PLUGIN_LIBRARIES}
        polygon
        bitmaps
        gal
        ${GLEW_LIBRARIES}
        ${CAIRO_LIBRARIES}
        ${PIXMAN_LIBRARY}
        ${wxWidgets_LIBRARIES}
        ${OPENGL_LIBRARIES}
        ${GDI_PLUS_LIBRARIES}
        ${PYTHON_LIBRARIES}
        ${PCBNEW_EXTRA_LIBS}
        ${Boost_LIBRARIES}      # must follow GITHUB
        )

    if( MAKE_LINK_MAPS )
        set_target_properties( _pcbnew PROPERTIES
            LINK_FLAGS "${TO_LINKER},-cref ${TO_LINKER},-Map=pcbnew.so.map" )
    endif()

endif()


###
# Doxygen python documentation
###

find_package( Doxygen )
if( DOXYGEN_FOUND )
    if( KICAD_SCRIPTING )

        # create XML files from doxygen parsing
        add_custom_target( doxygen-python-xml
            ${CMAKE_COMMAND} -E remove_directory doxygen-python-xml
            COMMAND SOURCES_DIR=${CMAKE_SOURCE_DIR} ${DOXYGEN_EXECUTABLE} ${CMAKE_CURRENT_SOURCE_DIR}/Doxyfile_xml
            WORKING_DIRECTORY ${CMAKE_CURRENT_BINARY_DIR}
            DEPENDS Doxyfile_xml
            COMMENT "building doxygen docs into directory doxygen-python/html"
        )

        # create .i files from XML doxygen parsing, docstrings.i will include all of them
        add_custom_target( xml-to-docstrings
            COMMAND ${CMAKE_COMMAND} -E remove_directory docstrings
            COMMAND ${CMAKE_COMMAND} -E make_directory docstrings
            COMMAND ${PYTHON_EXECUTABLE} ${CMAKE_SOURCE_DIR}/scripting/build_tools/extract_docstrings.py pcbnew.py doxygen-xml/xml docstrings

            COMMAND ${CMAKE_COMMAND} -E remove pcbnew.py # force removal so it will be recreated later with the new docstrings
            COMMENT "building docstring files"
            WORKING_DIRECTORY ${CMAKE_CURRENT_BINARY_DIR}
            DEPENDS pcbnew.py
            DEPENDS doxygen-python-xml
            )

        # create doxygen-python html
        add_custom_target( doxygen-python
            ${CMAKE_COMMAND} -E remove_directory doxygen-python
            COMMAND PYTHON_SOURCES_TO_DOC=${CMAKE_CURRENT_BINARY_DIR}/pcbnew.py ${DOXYGEN_EXECUTABLE} ${CMAKE_CURRENT_SOURCE_DIR}/Doxyfile_python
            WORKING_DIRECTORY ${CMAKE_CURRENT_BINARY_DIR}
            DEPENDS Doxyfile_python
            DEPENDS xml-to-docstrings
            DEPENDS pcbnew.py

            COMMENT "building doxygen docs into directory doxygen-python/html"
        )
    endif()
else()
    message( STATUS "WARNING: Doxygen not found - doxygen-docs (Source Docs) target not created" )
endif()



if( MINGW )
    # PCBNEW_RESOURCES variable is set by the macro.
    mingw_resource_compiler( pcbnew )
endif()

if( APPLE )
    set( PCBNEW_RESOURCES pcbnew.icns pcbnew_doc.icns )
    set_source_files_properties( "${CMAKE_CURRENT_SOURCE_DIR}/pcbnew.icns" PROPERTIES
        MACOSX_PACKAGE_LOCATION Resources
        )
    set_source_files_properties( "${CMAKE_CURRENT_SOURCE_DIR}/pcbnew_doc.icns" PROPERTIES
        MACOSX_PACKAGE_LOCATION Resources
        )
    set( MACOSX_BUNDLE_ICON_FILE pcbnew.icns )
    set( MACOSX_BUNDLE_GUI_IDENTIFIER org.kicad-eda.pcbnew )
    set( MACOSX_BUNDLE_INFO_PLIST ${CMAKE_CURRENT_SOURCE_DIR}/Info.plist )
endif()

# Create a C++ compilable string initializer containing html text into a *.h file:
add_custom_command(
    OUTPUT ${CMAKE_CURRENT_SOURCE_DIR}/dialogs/dialog_freeroute_exchange_help_html.h
    COMMAND ${CMAKE_COMMAND}
        -DinputFile=${CMAKE_CURRENT_SOURCE_DIR}/dialogs/dialog_freeroute_exchange_help.html
        -DoutputFile=${CMAKE_CURRENT_SOURCE_DIR}/dialogs/dialog_freeroute_exchange_help_html.h
        -P ${CMAKE_MODULE_PATH}/Html2C.cmake
    DEPENDS ${CMAKE_CURRENT_SOURCE_DIR}/dialogs/dialog_freeroute_exchange_help.html
    COMMENT "creating ${CMAKE_CURRENT_SOURCE_DIR}/dialogs/dialog_freeroute_exchange_help_html.h
       from ${CMAKE_CURRENT_SOURCE_DIR}/dialogs/dialog_freeroute_exchange_help.html"
    )

set_source_files_properties( dialogs/dialog_freeroute_exchange.cpp
    PROPERTIES
        OBJECT_DEPENDS ${CMAKE_CURRENT_SOURCE_DIR}/dialogs/dialog_freeroute_exchange_help_html.h
    )


# auto-generate specctra_lexer.h and specctra_keywords.cpp
make_lexer(
    ${CMAKE_CURRENT_SOURCE_DIR}/specctra.keywords
    ${CMAKE_CURRENT_SOURCE_DIR}/specctra_lexer.h
    ${CMAKE_CURRENT_SOURCE_DIR}/specctra_keywords.cpp
    DSN

    # Pass header file with dependency on *_lexer.h as extra_arg
    specctra.h
    )


add_subdirectory( pcad2kicadpcb_plugin )
if( BUILD_GITHUB_PLUGIN )
    add_subdirectory( github )
    add_dependencies( github_plugin lib-dependencies )
endif()


if( USE_KIWAY_DLLS )

    # a very small program launcher for pcbnew_kiface
    add_executable( pcbnew WIN32 MACOSX_BUNDLE
        ../common/single_top.cpp
        ../common/pgm_base.cpp
        ${PCBNEW_RESOURCES}
        )
    set_source_files_properties( ../common/single_top.cpp PROPERTIES
        COMPILE_DEFINITIONS "TOP_FRAME=PCB_FRAME_TYPE;PGM_DATA_FILE_EXT=\"kicad_pcb\";BUILD_KIWAY_DLL"
        )
    target_link_libraries( pcbnew
        #singletop  # replaces common, giving us restrictive control and link warnings.
        # There's way too much crap coming in from common yet.
        common
        bitmaps
        ${wxWidgets_LIBRARIES}
        )
    if( MAKE_LINK_MAPS )
        set_target_properties( pcbnew PROPERTIES
            LINK_FLAGS "${TO_LINKER},-cref ${TO_LINKER},-Map=pcbnew.map" )
    endif()

    # the main pcbnew program, in DSO form.
    add_library( pcbnew_kiface MODULE
        pcbnew.cpp
        ${PCBNEW_SRCS}
        ${PCBNEW_COMMON_SRCS}
        ${PCBNEW_SCRIPTING_SRCS}
#        ${PCBNEW_RESOURCES}
        )

    set_target_properties( pcbnew_kiface PROPERTIES
        # Decorate OUTPUT_NAME with PREFIX and SUFFIX, creating something like
        # _pcbnew.so, _pcbnew.dll, or _pcbnew.kiface
        OUTPUT_NAME     pcbnew
        PREFIX          ${KIFACE_PREFIX}
        SUFFIX          ${KIFACE_SUFFIX}
        )
    if( ${OPENMP_FOUND} )
        set_target_properties( pcbnew_kiface PROPERTIES
            COMPILE_FLAGS   ${OpenMP_CXX_FLAGS}
        )
    endif()
<<<<<<< HEAD
=======

>>>>>>> 94bc4355
    target_link_libraries( pcbnew_kiface
        3d-viewer
        pcbcommon
        pnsrouter
        common
        pcad2kicadpcb
        polygon
        bitmaps
        gal
        lib_dxf
        ${GITHUB_PLUGIN_LIBRARIES}
        ${wxWidgets_LIBRARIES}
        ${OPENGL_LIBRARIES}
        ${GDI_PLUS_LIBRARIES}
        ${PYTHON_LIBRARIES}
        ${GLEW_LIBRARIES}
        ${CAIRO_LIBRARIES}
        ${PIXMAN_LIBRARY}
        ${Boost_LIBRARIES}      # must follow GITHUB
        ${PCBNEW_EXTRA_LIBS}    # -lrt must follow Boost
        ${OPENMP_LIBRARIES}
        )
    set_source_files_properties( pcbnew.cpp PROPERTIES
        # The KIFACE is in pcbnew.cpp, export it:
        COMPILE_DEFINITIONS     "BUILD_KIWAY_DLL;COMPILING_DLL"
        )
    if( MAKE_LINK_MAPS )
        set_target_properties( pcbnew_kiface PROPERTIES
            LINK_FLAGS "${TO_LINKER},-cref ${TO_LINKER},-Map=_pcbnew.kiface.map" )
    endif()

    # if building pcbnew, then also build pcbnew_kiface if out of date.
    add_dependencies( pcbnew pcbnew_kiface )

    # these 2 binaries are a matched set, keep them together:
    install( TARGETS pcbnew
        DESTINATION ${KICAD_BIN}
        COMPONENT binary
        )
    install( TARGETS pcbnew_kiface
        DESTINATION ${KICAD_BIN}
        COMPONENT binary
        )

    if( APPLE )
        # copies kiface into the bundle
        add_custom_target( _pcbnew_kiface_copy ALL
            COMMAND ${CMAKE_COMMAND} -E copy ${CMAKE_BINARY_DIR}/pcbnew/_pcbnew.kiface "${CMAKE_BINARY_DIR}/pcbnew/pcbnew.app/Contents/MacOS/"
            DEPENDS pcbnew_kiface
            COMMENT "Copying kiface into pcbnew"
        )
    endif()

else()  # milestone A) kills this off:

    add_executable( pcbnew WIN32 MACOSX_BUNDLE
        pcbnew.cpp
        ${PCBNEW_SRCS}
        ${PCBNEW_COMMON_SRCS}
        ${PCBNEW_SCRIPTING_SRCS}
        ${PCBNEW_RESOURCES}
        )
    target_link_libraries( pcbnew
        3d-viewer
        pcbcommon
        pnsrouter
        common
        pcad2kicadpcb
        polygon
        bitmaps
        gal
        lib_dxf
        ${GITHUB_PLUGIN_LIBRARIES}
        ${wxWidgets_LIBRARIES}
        ${OPENGL_LIBRARIES}
        ${GDI_PLUS_LIBRARIES}
        ${PYTHON_LIBRARIES}
        ${GLEW_LIBRARIES}
        ${CAIRO_LIBRARIES}
        ${PIXMAN_LIBRARY}
        ${Boost_LIBRARIES}      # must follow GITHUB
        ${PCBNEW_EXTRA_LIBS}
        )

    # Only for win32 cross compilation using MXE
    if( WIN32 AND MSYS AND CMAKE_CROSSCOMPILING )
        target_link_libraries( pcbnew
            opengl32
            glu32
            pixman-1
            fontconfig
            freetype
            bz2
            )
    endif()

    install( TARGETS pcbnew
        DESTINATION ${KICAD_BIN}
        COMPONENT binary
        )

endif()


add_dependencies( pcbnew lib-dependencies )
###
# Set properties for APPLE on pcbnew target
###
if( APPLE )
    set_target_properties( pcbnew PROPERTIES
        MACOSX_BUNDLE_INFO_PLIST ${CMAKE_CURRENT_SOURCE_DIR}/Info.plist )
endif()


if( MAKE_LINK_MAPS )
    # generate a link map with cross reference
    set_target_properties( pcbnew PROPERTIES
        LINK_FLAGS "${TO_LINKER},-cref ${TO_LINKER},-Map=pcbnew.map" )
endif()


if( KICAD_SCRIPTING )
    add_custom_target( FixSwigImportsScripting ALL
        COMMAND ${PYTHON_EXECUTABLE} ${CMAKE_SOURCE_DIR}/scripting/build_tools/fix_swig_imports.py ${CMAKE_CURRENT_BINARY_DIR}/pcbnew.py
        DEPENDS pcbnew
        COMMENT "Fixing swig_import_helper in Kicad scripting"
        )

    install( FILES ${CMAKE_BINARY_DIR}/pcbnew/pcbnew.py DESTINATION ${PYTHON_DEST} )

    if( APPLE )
        # copies all into PYTHON_DEST then all into the bundle !
        add_custom_target( _pcbnew_py_copy ALL
            COMMAND ${CMAKE_COMMAND} -E copy ${CMAKE_BINARY_DIR}/pcbnew/pcbnew.py "${PYTHON_DEST}/wx-3.0-osx_cocoa/"
            DEPENDS FixSwigImportsScripting
            COMMENT "Copying pcbnew.py into PYTHON_DEST/wx-3.0-osx_cocoa/"
        )

        add_custom_target( pcbnew_copy_wxpython_scripting ALL
            COMMAND ${CMAKE_COMMAND} -E copy_directory ${LIBWXPYTHON_ROOT}/wxPython/  ${CMAKE_SOURCE_DIR}/pcbnew/pcbnew.app/Contents/Frameworks/wxPython/
            DEPENDS FixSwigImportsScripting _pcbnew_py_copy
            COMMENT "Copying wxPython into pcbnew.app Framework"
        )

        add_custom_target( pcbnew_copy_plugins ALL
            COMMAND ${CMAKE_COMMAND} -E copy_directory ${PROJECT_SOURCE_DIR}/pcbnew/scripting/plugins ${PROJECT_SOURCE_DIR}/pcbnew/pcbnew.app/Contents/PlugIns/scripting/plugins
            DEPENDS pcbnew_copy_wxpython_scripting
            COMMENT "Copying plugins into bundle"
        )

        # fix bundle after copying wxpython, fixing and copying
        add_dependencies( osx_fix_bundles pcbnew_copy_wxpython_scripting )

        if ( KICAD_SCRIPTING_MODULES )
            #they do more or less the same job, avoid race between them
            #Cmake copy goes in error otherwise
            add_dependencies( pcbnew_copy_wxpython_scripting  pcbnew_copy_wxpython_module )
        endif()

    endif()
endif()

if( KICAD_SCRIPTING_MODULES )
    add_custom_target( FixSwigImportsModuleScripting ALL
        COMMAND ${PYTHON_EXECUTABLE} ${CMAKE_SOURCE_DIR}/scripting/build_tools/fix_swig_imports.py ${CMAKE_CURRENT_BINARY_DIR}/pcbnew.py
        DEPENDS _pcbnew
        COMMENT "Fixing swig_import_helper in Kicad scripting modules"
        )

    install( FILES ${CMAKE_BINARY_DIR}/pcbnew/pcbnew.py DESTINATION ${PYTHON_DEST} )

    if( MINGW )
        install( FILES ${CMAKE_BINARY_DIR}/pcbnew/_pcbnew.pyd DESTINATION ${PYTHON_DEST} )
    else()
        install( FILES ${CMAKE_BINARY_DIR}/pcbnew/_pcbnew.so DESTINATION ${PYTHON_DEST} )
    endif()

    if( APPLE )
        # copies needed files into PYTHON_DEST then copy all into the bundle !
        add_custom_target( _pcbnew_so_copy ALL
            COMMAND ${CMAKE_COMMAND} -E copy ${CMAKE_BINARY_DIR}/pcbnew/_pcbnew.so "${PYTHON_DEST}"
            DEPENDS _pcbnew FixSwigImportsModuleScripting
            COMMENT "Copying _pcbnew.so into PYTHON_DEST"
        )

        add_custom_target( pcbnew_copy_wxpython_module ALL
            COMMAND ${CMAKE_COMMAND} -E copy_directory ${LIBWXPYTHON_ROOT}/wxPython/  ${PROJECT_SOURCE_DIR}/pcbnew/pcbnew.app/Contents/Frameworks/wxPython/
            DEPENDS FixSwigImportsModuleScripting _pcbnew_so_copy
            COMMENT "Copying wxPython into pcbnew.app Frameworks"
        )

        if( KICAD_BUILD_DYNAMIC )
            # Tell that we have to run osx_fix_bundles fix after building _pcbnew and migrating wxPython
            add_dependencies( osx_fix_bundles pcbnew_copy_wxpython_module )
            add_dependencies( osx_fix_bundles _pcbnew )
        endif()
    endif()
endif()


# This one gets made only when testing.
add_executable( specctra_test EXCLUDE_FROM_ALL specctra_test.cpp specctra.cpp )
target_link_libraries( specctra_test common ${wxWidgets_LIBRARIES} )


# This one gets made only when testing.
add_executable( layer_widget_test WIN32 EXCLUDE_FROM_ALL
    layer_widget.cpp
    )
target_link_libraries( layer_widget_test common ${wxWidgets_LIBRARIES} )
<|MERGE_RESOLUTION|>--- conflicted
+++ resolved
@@ -554,10 +554,7 @@
             COMPILE_FLAGS   ${OpenMP_CXX_FLAGS}
         )
     endif()
-<<<<<<< HEAD
-=======
-
->>>>>>> 94bc4355
+
     target_link_libraries( pcbnew_kiface
         3d-viewer
         pcbcommon
