/*
 * This program source code file is part of KiCad, a free EDA CAD application.
 *
 * Copyright (C) 2007-2008 SoftPLC Corporation, Dick Hollenbeck <dick@softplc.com>
 * Copyright (C) 2007 KiCad Developers, see change_log.txt for contributors.
 *
 * This program is free software; you can redistribute it and/or
 * modify it under the terms of the GNU General Public License
 * as published by the Free Software Foundation; either version 2
 * of the License, or (at your option) any later version.
 *
 * This program is distributed in the hope that it will be useful,
 * but WITHOUT ANY WARRANTY; without even the implied warranty of
 * MERCHANTABILITY or FITNESS FOR A PARTICULAR PURPOSE.  See the
 * GNU General Public License for more details.
 *
 * You should have received a copy of the GNU General Public License
 * along with this program; if not, you may find one here:
 * http://www.gnu.org/licenses/old-licenses/gpl-2.0.html
 * or you may search the http://www.gnu.org website for the version 2 license,
 * or you may write to the Free Software Foundation, Inc.,
 * 51 Franklin Street, Fifth Floor, Boston, MA  02110-1301, USA
 */


/*  This source is a complement to specctra.cpp and implements the export to
    specctra dsn file format.  The specification for the grammar of the specctra
    dsn file used to develop this code is given here:
    http://tech.groups.yahoo.com/group/kicad-users/files/  then file "specctra.pdf"

    Also see the comments at the top of the specctra.cpp file itself.
*/

#include <wxPcbStruct.h>
#include <pcbstruct.h>          // HISTORY_NUMBER
#include <confirm.h>            // DisplayError()
#include <gestfich.h>           // EDA_FileSelector()
#include <trigo.h>              // RotatePoint()
#include <macros.h>

#include <set>                  // std::set
#include <map>                  // std::map

#include <boost/utility.hpp>    // boost::addressof()

#include <class_board.h>
#include <class_module.h>
#include <class_edge_mod.h>
#include <class_track.h>
#include <class_zone.h>
#include <class_drawsegment.h>
#include <base_units.h>

#include <collectors.h>

#include <specctra.h>


using namespace DSN;


// Add .1 mil to the requested clearances as a safety margin.
// There has been disagreement about interpretation of clearance in the past
// between KiCad and Freerouter, so keep this safetyMargin until the
// disagreement is resolved and stable.  Freerouter seems to be moving
// (protected) traces upon loading the DSN file, and even though it seems to sometimes
// add its own 0.1 to the clearances, I believe this is happening after
// the load process (and moving traces) so I am of the opinion this is
// still needed.
static const double safetyMargin = 0.1;


/**
 * Function close_ness
 * is a non-exact distance calculator used to approximate the distance between
 * two points.  The distance is very in-exact, but can be helpful when used
 * to pick between alternative neighboring points.
 * @param aLeft is the first point
 * @param aRight is the second point
 * @return unsigned - a measure of proximity that the caller knows about, in BIU,
 *  but remember it is only an approximation.
 */
static unsigned close_ness(  const wxPoint& aLeft, const wxPoint& aRight )
{
    // Don't need an accurate distance calculation, just something
    // approximating it, for relative orering.
    return unsigned( abs( aLeft.x - aRight.x ) + abs( aLeft.y - aRight.y ) );
}


/**
 * Function close_enough
 * is a local and tunable method of qualifying the proximity of two points.
 *
 * @param aLeft is the first point
 * @param aRight is the second point
 * @param aLimit is a measure of proximity that the caller knows about.
 * @return bool - true if the two points are close enough, else false.
 */
inline bool close_enough( const wxPoint& aLeft, const wxPoint& aRight, unsigned aLimit )
{
    // We don't use an accurate distance calculation, just something
    // approximating it, since aLimit is non-exact anyway except when zero.
    return close_ness( aLeft, aRight ) <= aLimit;
}


// see wxPcbStruct.h
void PCB_EDIT_FRAME::ExportToSpecctra( wxCommandEvent& event )
{
    wxString    fullFileName = GetBoard()->GetFileName();
    wxString    path;
    wxString    name;
    wxString    ext;
    wxString    dsn_ext = wxT( ".dsn" );
    wxString    mask    = wxT( "*" ) + dsn_ext;

    wxFileName::SplitPath( fullFileName, &path, &name, &ext );

    name += dsn_ext;

    fullFileName = EDA_FileSelector( _( "Specctra DSN file:" ),
                                     path,
                                     name,      // name.ext without path!
                                     dsn_ext,
                                     mask,
                                     this,
                                     wxFD_SAVE,
                                     false
                                     );

    if( fullFileName == wxEmptyString )
        return;

    SPECCTRA_DB     db;
    bool            ok = true;
    wxString        errorText;

    BASE_SCREEN*    screen = GetScreen();
    bool            wasModified = screen->IsModify();

    db.SetPCB( SPECCTRA_DB::MakePCB() );

    LOCALE_IO       toggle;     // Switch the locale to standard C

    // DSN Images (=KiCad MODULES and pads) must be presented from the
    // top view.  So we temporarily flip any modules which are on the back
    // side of the board to the front, and record this in the MODULE's flag field.
    db.FlipMODULEs( GetBoard() );

    try
    {


        GetBoard()->SynchronizeNetsAndNetClasses();
        db.FromBOARD( GetBoard() );
        db.ExportPCB(  fullFileName, true );

        // if an exception is thrown by FromBOARD or ExportPCB(), then
        // ~SPECCTRA_DB() will close the file.
    }
    catch( IO_ERROR& ioe )
    {
        ok = false;

        // copy the error string to safe place, ioe is in this scope only.
        errorText = ioe.errorText;
    }

    // done assuredly, even if an exception was thrown and caught.
    db.RevertMODULEs( GetBoard() );

    // The two calls below to MODULE::Flip(), both set the
    // modified flag, yet their actions cancel each other out, so it should
    // be ok to clear the modify flag.
    if( !wasModified )
        screen->ClrModify();

    if( ok )
    {
        SetStatusText( wxString( _( "BOARD exported OK." ) ) );
    }
    else
    {
        errorText   += '\n';
        errorText   += _( "Unable to export, please fix and try again." );
        DisplayError( this, errorText );
    }
}


namespace DSN {
const KICAD_T SPECCTRA_DB::scanPADs[] = { PCB_PAD_T, EOT };

// "specctra reported units" are what we tell the external router that our
// exported lengths are in.


/**
 * Function scale
 * converts a distance from PCBNEW internal units to the reported specctra dsn units
 * in floating point format.
 */
static inline double scale( int kicadDist )
{
    // nanometers to um
    return kicadDist / ( IU_PER_MM / 1000.0 );
}


// / Convert integer internal units to float um
static inline double IU2um( int kicadDist )
{
    return kicadDist * (1000.0 / IU_PER_MM);
}


static inline double mapX( int x )
{
    return scale( x );
}


static inline double mapY( int y )
{
    return -scale( y );      // make y negative, since it is increasing going down.
}


/**
 * Function mapPt
 * converts a KiCad point into a DSN file point.  Kicad's BOARD coordinates
 * are in deci-mils  (i.e. 1/10,000th of an inch) and we are exporting in units
 * of mils, so we have to divide by 10.
 */
static POINT mapPt( const wxPoint& pt )
{
    POINT ret;

    ret.x   = mapX( pt.x );
    ret.y   = mapY( pt.y );
    ret.FixNegativeZero();
    return ret;
}


/**
 * Function findPoint
 * searches for a DRAWSEGMENT with an end point or start point of aPoint, and
 * if found, removes it from the TYPE_COLLECTOR and returns it, else returns NULL.
 * @param aPoint The starting or ending point to search for.
 * @param items The list to remove from.
 * @param aLimit is the distance from \a aPoint that still constitutes a valid find.
 * @return DRAWSEGMENT* - The first DRAWSEGMENT that has a start or end point matching
 *   aPoint, otherwise NULL if none.
 */
static DRAWSEGMENT* findPoint( const wxPoint& aPoint, TYPE_COLLECTOR* items, unsigned aLimit )
{
    unsigned min_d = INT_MAX;
    int      ndx_min = 0;

    // find the point closest to aPoint and perhaps exactly matching aPoint.
    for( int i = 0; i<items->GetCount(); ++i )
    {
        DRAWSEGMENT*    graphic = (DRAWSEGMENT*) (*items)[i];
        unsigned        d;

        wxASSERT( graphic->Type() == PCB_LINE_T );

        switch( graphic->GetShape() )
        {
        case S_ARC:
            if( aPoint == graphic->GetArcStart() || aPoint == graphic->GetArcEnd() )
            {
                items->Remove( i );
                return graphic;
            }

            d = close_ness( aPoint, graphic->GetArcStart() );
            if( d < min_d )
            {
                min_d = d;
                ndx_min = i;
            }

            d = close_ness( aPoint, graphic->GetArcEnd() );
            if( d < min_d )
            {
                min_d = d;
                ndx_min = i;
            }
            break;

        default:
            if( aPoint == graphic->GetStart() || aPoint == graphic->GetEnd() )
            {
                items->Remove( i );
                return graphic;
            }

            d = close_ness( aPoint, graphic->GetStart() );
            if( d < min_d )
            {
                min_d = d;
                ndx_min = i;
            }

            d = close_ness( aPoint, graphic->GetEnd() );
            if( d < min_d )
            {
                min_d = d;
                ndx_min = i;
            }
        }
    }

    if( min_d <= aLimit )
    {
        DRAWSEGMENT* graphic = (DRAWSEGMENT*) (*items)[ndx_min];
        items->Remove( ndx_min );
        return graphic;
    }

#if defined(DEBUG)
    printf( "Unable to find segment matching point (%d,%d)\n",
            aPoint.x, aPoint.y );

    for( int i = 0; i< items->GetCount(); ++i )
    {
        DRAWSEGMENT* graphic = (DRAWSEGMENT*) (*items)[i];

        printf( "type=%s, GetStart()=%d,%d  GetEnd()=%d,%d\n",
                TO_UTF8( BOARD_ITEM::ShowShape( (STROKE_T) graphic->GetShape() ) ),
                graphic->GetStart().x,
                graphic->GetStart().y,
                graphic->GetEnd().x,
                graphic->GetEnd().y );
    }
#endif

    return NULL;
}


/**
 * Function isRoundKeepout
 * decides if the pad is a copper-less through hole which needs to be made into
 * a round keepout.
 */
static bool isRoundKeepout( D_PAD* aPad )
{
    if( aPad->GetShape()==PAD_CIRCLE )
    {
        if( aPad->GetDrillSize().x >= aPad->GetSize().x )
            return true;

        if( (aPad->GetLayerMask() & ALL_CU_LAYERS) == 0 )
            return true;
    }

    return false;
}


/**
 * Function makePath
 * creates a PATH element with a single straight line, a pair of vertices.
 */
static PATH* makePath( const POINT& aStart, const POINT& aEnd, const std::string& aLayerName )
{
    PATH* path = new PATH( 0, T_path );

    path->AppendPoint( aStart );
    path->AppendPoint( aEnd );
    path->SetLayerId( aLayerName.c_str() );
    return path;
}


PADSTACK* SPECCTRA_DB::makePADSTACK( BOARD* aBoard, D_PAD* aPad )
{
    char        name[256];                  // padstack name builder
    std::string uniqifier;

    // caller must do these checks before calling here.
    wxASSERT( !isRoundKeepout( aPad ) );

    PADSTACK*   padstack = new PADSTACK();

    int         reportedLayers = 0;         // how many in reported padstack
    const char* layerName[NB_COPPER_LAYERS];

    uniqifier = '[';

    bool onAllCopperLayers = ( (aPad->GetLayerMask() & ALL_CU_LAYERS) == ALL_CU_LAYERS );

    if( onAllCopperLayers )
        uniqifier += 'A'; // A for all layers

    const int copperCount = aBoard->GetCopperLayerCount();
    for( int layer=0; layer<copperCount; ++layer )
    {
        LAYER_NUM kilayer = pcbLayer2kicad[layer];

        if( onAllCopperLayers || aPad->IsOnLayer( kilayer ) )
        {
            layerName[reportedLayers++] = layerIds[layer].c_str();

            if( !onAllCopperLayers )
            {
                if( layer == 0 )
                    uniqifier += 'T';
                else if( layer == copperCount - 1 )
                    uniqifier += 'B';
                else
                    uniqifier += char('0' + layer); // layer index char
            }
        }
    }

    uniqifier += ']';

    POINT   dsnOffset;

    if( aPad->GetOffset().x || aPad->GetOffset().y )
    {
        char offsetTxt[64];

        wxPoint offset( aPad->GetOffset().x, aPad->GetOffset().y );

        dsnOffset = mapPt( offset );

        // using '(' or ')' would cause padstack name to be quote wrapped,
        // so use other brackets, and {} locks freerouter.
        sprintf( offsetTxt, "[%.6g,%.6g]", dsnOffset.x, dsnOffset.y );

        uniqifier += offsetTxt;
    }

    switch( aPad->GetShape() )
    {
    default:
    case PAD_CIRCLE:
        {
            double diameter = scale( aPad->GetSize().x );

            for( int ndx=0; ndx<reportedLayers; ++ndx )
            {
                SHAPE* shape = new SHAPE( padstack );

                padstack->Append( shape );

                CIRCLE* circle = new CIRCLE( shape );

                shape->SetShape( circle );

                circle->SetLayerId( layerName[ndx] );
                circle->SetDiameter( diameter );
                circle->SetVertex( dsnOffset );
            }

            snprintf( name, sizeof(name), "Round%sPad_%.6g_um",
                      uniqifier.c_str(), IU2um( aPad->GetSize().x ) );

            name[ sizeof(name) - 1 ] = 0;

            padstack->SetPadstackId( name );
        }
        break;

    case PAD_RECT:
        {
            double  dx  = scale( aPad->GetSize().x ) / 2.0;
            double  dy  = scale( aPad->GetSize().y ) / 2.0;

            POINT   lowerLeft( -dx, -dy );
            POINT   upperRight( dx, dy );

            lowerLeft   += dsnOffset;
            upperRight  += dsnOffset;

            for( int ndx=0;  ndx<reportedLayers;  ++ndx )
            {
                SHAPE* shape = new SHAPE( padstack );

                padstack->Append( shape );

                RECTANGLE* rect = new RECTANGLE( shape );

                shape->SetShape( rect );

                rect->SetLayerId( layerName[ndx] );
                rect->SetCorners( lowerLeft, upperRight );
            }

            snprintf( name, sizeof(name), "Rect%sPad_%.6gx%.6g_um",
                      uniqifier.c_str(),
                      IU2um( aPad->GetSize().x ),
                      IU2um( aPad->GetSize().y ) );

            name[ sizeof(name) - 1 ] = 0;

            padstack->SetPadstackId( name );
        }
        break;

    case PAD_OVAL:
        {
            double  dx  = scale( aPad->GetSize().x ) / 2.0;
            double  dy  = scale( aPad->GetSize().y ) / 2.0;
            double  dr  = dx - dy;
            double  radius;
            POINT   start;
            POINT   stop;

            if( dr >= 0 )       // oval is horizontal
            {
                radius = dy;

                start   = POINT( -dr, 0.0 );
                stop    = POINT(  dr, 0.0 );
            }
            else        // oval is vertical
            {
                radius  = dx;
                dr      = -dr;

                start   = POINT( 0.0, -dr );
                stop    = POINT( 0.0, dr );
            }

            start   += dsnOffset;
            stop    += dsnOffset;

            for( int ndx=0; ndx<reportedLayers; ++ndx )
            {
                SHAPE*  shape;
                PATH*   path;
                // see http://www.freerouting.net/usren/viewtopic.php?f=3&t=317#p408
                shape = new SHAPE( padstack );

                padstack->Append( shape );
                path = makePath( start, stop, layerName[ndx] );
                shape->SetShape( path );
                path->aperture_width = 2.0 * radius;
            }

            snprintf( name, sizeof(name), "Oval%sPad_%.6gx%.6g_um",
                      uniqifier.c_str(),
                      IU2um( aPad->GetSize().x ),
                      IU2um( aPad->GetSize().y ) );
            name[ sizeof(name) - 1 ] = 0;

            padstack->SetPadstackId( name );
        }
        break;

    case PAD_TRAPEZOID:
        {
            double  dx  = scale( aPad->GetSize().x ) / 2.0;
            double  dy  = scale( aPad->GetSize().y ) / 2.0;

            double  ddx = scale( aPad->GetDelta().x ) / 2.0;
            double  ddy = scale( aPad->GetDelta().y ) / 2.0;

            // see class_pad_draw_functions.cpp which draws the trapezoid pad
            POINT   lowerLeft(  -dx - ddy, -dy - ddx );
            POINT   upperLeft(  -dx + ddy, +dy + ddx );
            POINT   upperRight( +dx - ddy, +dy - ddx );
            POINT   lowerRight( +dx + ddy, -dy + ddx );

            lowerLeft   += dsnOffset;
            upperLeft   += dsnOffset;
            upperRight  += dsnOffset;
            lowerRight  += dsnOffset;

            for( int ndx=0; ndx<reportedLayers; ++ndx )
            {
                SHAPE* shape = new SHAPE( padstack );

                padstack->Append( shape );

                // a T_polygon exists as a PATH
                PATH* polygon = new PATH( shape, T_polygon );

                shape->SetShape( polygon );

                polygon->SetLayerId( layerName[ndx] );

                polygon->AppendPoint( lowerLeft );
                polygon->AppendPoint( upperLeft );
                polygon->AppendPoint( upperRight );
                polygon->AppendPoint( lowerRight );
            }

<<<<<<< HEAD
            DBG( printf( "m_DeltaSize: %d,%d\n", aPad->GetDelta().x, aPad->GetDelta().y ); )

=======
>>>>>>> 4f784034
            // this string _must_ be unique for a given physical shape
            snprintf( name, sizeof(name), "Trapz%sPad_%.6gx%.6g_%c%.6gx%c%.6g_um",
                     uniqifier.c_str(), IU2um( aPad->GetSize().x ), IU2um( aPad->GetSize().y ),
                     aPad->GetDelta().x < 0 ? 'n' : 'p',
                     std::abs( IU2um( aPad->GetDelta().x )),
                     aPad->GetDelta().y < 0 ? 'n' : 'p',
                     std::abs( IU2um( aPad->GetDelta().y ) )
                     );
            name[ sizeof(name)-1 ] = 0;

            padstack->SetPadstackId( name );
        }
        break;
    }

    return padstack;
}


/// data type used to ensure unique-ness of pin names, holding (wxString and int)
typedef std::map<wxString, int> PINMAP;


IMAGE* SPECCTRA_DB::makeIMAGE( BOARD* aBoard, MODULE* aModule )
{
    PINMAP          pinmap;
    TYPE_COLLECTOR  moduleItems;
    wxString        padName;

    // get all the MODULE's pads.
    moduleItems.Collect( aModule, scanPADs );

    IMAGE*  image = new IMAGE(0);

    image->image_id = aModule->GetFPID().Format().c_str();

    // from the pads, and make an IMAGE using collated padstacks.
    for( int p=0;  p<moduleItems.GetCount();  ++p )
    {
        D_PAD* pad = (D_PAD*) moduleItems[p];

        // see if this pad is a through hole with no copper on its perimeter
        if( isRoundKeepout( pad ) )
        {
            double  diameter = scale( pad->GetDrillSize().x );
            POINT   vertex   = mapPt( pad->GetPos0() );

            int layerCount = aBoard->GetCopperLayerCount();
            for( int layer=0;  layer<layerCount;  ++layer )
            {
                KEEPOUT* keepout = new KEEPOUT( image, T_keepout );

                image->keepouts.push_back( keepout );

                CIRCLE* circle = new CIRCLE( keepout );

                keepout->SetShape( circle );

                circle->SetDiameter( diameter );
                circle->SetVertex( vertex );
                circle->SetLayerId( layerIds[layer].c_str() );
            }
        }
        // else if() could there be a square keepout here?

        else
        {
            PADSTACK*               padstack = makePADSTACK( aBoard, pad );
            PADSTACKSET::iterator   iter = padstackset.find( *padstack );

            if( iter != padstackset.end() )
            {
                // padstack is a duplicate, delete it and use the original
                delete padstack;
                padstack = (PADSTACK*) *iter.base();    // folklore, be careful here
            }
            else
            {
                padstackset.insert( padstack );
            }

            PIN* pin = new PIN( image );

            padName     = pad->GetPadName();
            pin->pin_id = TO_UTF8( padName );

            if( padName!=wxEmptyString && pinmap.find( padName )==pinmap.end() )
            {
                pinmap[ padName ] = 0;
            }
            else    // pad name is a duplicate within this module
            {
                char    buf[32];

                int     duplicates = ++pinmap[ padName ];

                sprintf( buf, "@%d", duplicates );

                pin->pin_id += buf;      // append "@1" or "@2", etc. to pin name
            }

            pin->kiNetCode = pad->GetNet();

            image->pins.push_back( pin );

            pin->padstack_id = padstack->padstack_id;

            int angle = pad->GetOrientation() - aModule->GetOrientation();    // tenths of degrees

            if( angle )
            {
                NORMALIZE_ANGLE_POS( angle );
                pin->SetRotation( angle / 10.0 );
            }

            wxPoint pos( pad->GetPos0() );

            pin->SetVertex( mapPt( pos ) );
        }
    }

#if 1    // enable image (outline) scopes.
    static const KICAD_T scanEDGEs[] = { PCB_MODULE_EDGE_T, EOT };

    // get all the MODULE's EDGE_MODULEs and convert those to DSN outlines.
    moduleItems.Collect( aModule, scanEDGEs );

    for( int i = 0; i<moduleItems.GetCount(); ++i )
    {
        EDGE_MODULE*    graphic = (EDGE_MODULE*) moduleItems[i];
        SHAPE*          outline;
        PATH*           path;

        switch( graphic->GetShape() )
        {
        case S_SEGMENT:
            outline = new SHAPE( image, T_outline );

            image->Append( outline );
            path = new PATH( outline );

            outline->SetShape( path );
            path->SetAperture( scale( graphic->GetWidth() ) );
            path->SetLayerId( "signal" );
            path->AppendPoint( mapPt( graphic->GetStart0() ) );
            path->AppendPoint( mapPt( graphic->GetEnd0() ) );
            break;

        case S_CIRCLE:
            {
                // this is best done by 4 QARC's but freerouter does not yet support QARCs.
                // for now, support by using line segments.

                outline = new SHAPE( image, T_outline );

                image->Append( outline );
                path = new PATH( outline );

                outline->SetShape( path );
                path->SetAperture( scale( graphic->GetWidth() ) );
                path->SetLayerId( "signal" );

                // Do the math using KiCad units, that way we stay out of the
                // scientific notation range of floating point numbers in the
                // DSN file.   We do not parse scientific notation in our own
                // lexer/beautifier, and the spec is not clear that this is
                // required.  Fixed point floats are all that should be needed.

                double radius = GetLineLength( graphic->GetStart(), graphic->GetEnd() );

                // better if evenly divisible into 360
                const int DEGREE_INTERVAL = 18;         // 18 means 20 line segments

                for( double radians = 0.0;
                     radians < 2 * M_PI;
                     radians += DEGREE_INTERVAL * M_PI / 180.0 )
                {
                    wxPoint point( KiROUND( radius * cos( radians ) ),
                                   KiROUND( radius * sin( radians ) ) );

                    point += graphic->m_Start0;     // an offset

                    path->AppendPoint( mapPt( point ) );
                }
            }
            break;

        case S_RECT:
        case S_ARC:
        default:
            DBG( printf( "makeIMAGE(): unsupported shape %s\n",
                       TO_UTF8( BOARD_ITEM::ShowShape( (STROKE_T) graphic->GetShape() ) ) ); )
            continue;
        }
    }

#endif

    return image;
}


PADSTACK* SPECCTRA_DB::makeVia( int aCopperDiameter, int aDrillDiameter,
                               int aTopLayer, int aBotLayer )
{
    char        name[48];
    PADSTACK*   padstack = new PADSTACK();
    double      dsnDiameter = scale( aCopperDiameter );

    for( int layer=aTopLayer; layer<=aBotLayer; ++layer )
    {
        SHAPE* shape = new SHAPE( padstack );

        padstack->Append( shape );

        CIRCLE* circle = new CIRCLE( shape );

        shape->SetShape( circle );

        circle->SetDiameter( dsnDiameter );
        circle->SetLayerId( layerIds[layer].c_str() );
    }

    snprintf( name, sizeof(name), "Via[%d-%d]_%.6g:%.6g_um",
              aTopLayer, aBotLayer, dsnDiameter,
              // encode the drill value into the name for later import
              IU2um( aDrillDiameter )
              );

    name[ sizeof(name) - 1 ] = 0;
    padstack->SetPadstackId( name );

    return padstack;
}


PADSTACK* SPECCTRA_DB::makeVia( const SEGVIA* aVia )
{
    LAYER_NUM topLayerNum;
    LAYER_NUM botLayerNum;

    aVia->ReturnLayerPair( &topLayerNum, &botLayerNum );

    int topLayer = kicadLayer2pcb[topLayerNum];
    int botLayer = kicadLayer2pcb[botLayerNum];

    if( topLayer > botLayer )
        EXCHG( topLayer, botLayer );

    return makeVia( aVia->GetWidth(), aVia->GetDrillValue(), topLayer, botLayer );
}


/**
 * Function makeCircle
 * does a line segmented circle into aPath.
 */
static void makeCircle( PATH* aPath, DRAWSEGMENT* aGraphic )
{
    // do a circle segmentation
    const int   STEPS = 2 * 36;

    wxPoint     start;
    wxPoint     center  = aGraphic->GetCenter();
    int         radius  = aGraphic->GetRadius();
    double      angle   = 3600.0;

    start   = center;
    start.x += radius;

    wxPoint nextPt;

    for( int step = 0; step<STEPS; ++step )
    {
        double rotation = ( angle * step ) / STEPS;

        nextPt = start;

        RotatePoint( &nextPt.x, &nextPt.y, center.x, center.y, rotation );

        aPath->AppendPoint( mapPt( nextPt ) );
    }
}


void SPECCTRA_DB::fillBOUNDARY( BOARD* aBoard, BOUNDARY* boundary ) throw( IO_ERROR )
{
    TYPE_COLLECTOR  items;
    unsigned        prox;       // a proximity BIU metric, not an accurate distance

    // Get all the DRAWSEGMENTS and module graphics into 'items',
    // then keep only those on layer == EDGE_N.

    static const KICAD_T  scan_graphics[] = { PCB_LINE_T, PCB_MODULE_EDGE_T, EOT };

    items.Collect( aBoard, scan_graphics );

    for( int i = 0; i<items.GetCount(); )
    {
        if( items[i]->GetLayer() != EDGE_N )
        {
            items.Remove( i );
        }
        else    // remove graphics not on EDGE_N layer
        {
            DBG( items[i]->Show( 0, std::cout );)
            ++i;
        }
    }

    if( items.GetCount() )
    {
        PATH*  path = new PATH( boundary );
        boundary->paths.push_back( path );
        path->layer_id = "pcb";

        wxPoint         prevPt;

        DRAWSEGMENT*    graphic;

        // Find edge point with minimum x, this should be in the outer polygon
        // which will define the perimeter Edge.Cuts polygon.
        wxPoint xmin    = wxPoint( INT_MAX, 0 );
        int     xmini   = 0;

        for( int i = 0; i < items.GetCount(); i++ )
        {
            graphic = (DRAWSEGMENT*) items[i];

            switch( graphic->GetShape() )
            {
            case S_SEGMENT:
                {
                    if( graphic->GetStart().x < xmin.x )
                    {
                        xmin    = graphic->GetStart();
                        xmini   = i;
                    }

                    if( graphic->GetEnd().x < xmin.x )
                    {
                        xmin    = graphic->GetEnd();
                        xmini   = i;
                    }
                }
                break;

            case S_ARC:
                // freerouter does not yet understand arcs, so approximate
                // an arc with a series of short lines and put those
                // line segments into the !same! PATH.
                {
                    const int   STEPS = 9;     // in an arc of 90 degrees

                    wxPoint     start   = graphic->GetArcStart();
                    wxPoint     center  = graphic->GetCenter();
                    double      angle   = -graphic->GetAngle();

                    wxPoint     pt;

                    for( int step = 1; step<=STEPS; ++step )
                    {
                        double rotation = ( angle * step ) / STEPS;

                        pt = start;

                        RotatePoint( &pt.x, &pt.y, center.x, center.y, rotation );

                        if( pt.x < xmin.x )
                        {
                            xmin  = pt;
                            xmini = i;
                        }
                    }
                }
                break;

            case S_CIRCLE:
                {
                    wxPoint pt = graphic->GetCenter();

                    // pt has minimum x point
                    pt.x -= graphic->GetRadius();

                    if( pt.x < xmin.x )
                    {
                        xmin  = pt;
                        xmini = i;
                    }
                }
                break;

            default:
                {
                    wxString error = wxString::Format( _( "Unsupported DRAWSEGMENT type %s" ),
                        GetChars( BOARD_ITEM::ShowShape( (STROKE_T) graphic->GetShape() ) ) );

                    ThrowIOError( error );
                }
                break;
            }
        }

        // Grab the left most point, assume its on the board's perimeter, and see if we
        // can put enough graphics together by matching endpoints to formulate a cohesive
        // polygon.

        graphic = (DRAWSEGMENT*) items[xmini];

        // The first DRAWSEGMENT is in 'graphic', ok to remove it from 'items'
        items.Remove( xmini );

        // Set maximum proximity threshold for point to point nearness metric for
        // board perimeter only, not interior keepouts yet.
        prox = Mils2iu( 0 );

        // Output the Edge.Cuts perimeter as circle or polygon.
        if( graphic->GetShape() == S_CIRCLE )
        {
            makeCircle( path, graphic );
        }
        else
        {
            wxPoint startPt = wxPoint( graphic->GetEnd() );

            prevPt = graphic->GetEnd();
            path->AppendPoint( mapPt( prevPt ) );

            // Do not append the other end point yet of this 'graphic', this first
            // 'graphic' might be an arc.

            for(;;)
            {
                switch( graphic->GetShape() )
                {
                case S_SEGMENT:
                    {
                        wxPoint  nextPt;

                        if( !close_enough( prevPt, graphic->GetStart(), prox ) )
                        {
                            wxASSERT( close_enough( prevPt, graphic->GetEnd(), prox ) );
                            nextPt = graphic->GetStart();
                        }
                        else
                        {
                            wxASSERT( close_enough( prevPt, graphic->GetStart(), prox ) );
                            nextPt = graphic->GetEnd();
                        }

                        path->AppendPoint( mapPt( nextPt ) );
                        prevPt = nextPt;
                    }
                    break;

                case S_ARC:
                    // Freerouter does not yet understand arcs, so approximate
                    // an arc with a series of short lines and put those
                    // line segments into the !same! PATH.
                    {
                        const int STEPS =  9;      // in an arc of 90 degrees

                        wxPoint start  = graphic->GetArcStart();
                        wxPoint end    = graphic->GetArcEnd();
                        wxPoint center = graphic->GetCenter();
                        double  angle  = -graphic->GetAngle();

                        if( !close_enough( prevPt, start, prox ) )
                        {
                            wxASSERT( close_enough( prevPt, graphic->GetArcEnd(), prox ) );

                            angle = -angle;
                            EXCHG( start, end );
                        }

                        wxPoint nextPt;

                        for( int step = 1; step<=STEPS; ++step )
                        {
                            double rotation = ( angle * step ) / STEPS;

                            nextPt = start;

                            RotatePoint( &nextPt.x, &nextPt.y, center.x, center.y, rotation );

                            path->AppendPoint( mapPt( nextPt ) );
                        }

                        prevPt = nextPt;
                    }
                    break;

                default:
                    {
                        wxString error = wxString::Format( _( "Unsupported DRAWSEGMENT type %s" ),
                            GetChars( BOARD_ITEM::ShowShape( (STROKE_T) graphic->GetShape() ) ) );

                        ThrowIOError( error );
                    }
                    break;
                }

                if( close_enough( startPt, prevPt, prox ) )     // the polygon is closed.
                    break;

                graphic = findPoint( prevPt, &items, prox );

                if( !graphic )
                {
                    wxString error = wxString::Format(
                        _( "Unable to find the next segment with an endpoint of (%s mm, %s mm).\n"
                           "Edit Edge.Cuts perimeter graphics, making them contiguous polygons each." ),
                        GetChars( FROM_UTF8( BOARD_ITEM::FormatInternalUnits( prevPt.x ).c_str() ) ),
                        GetChars( FROM_UTF8( BOARD_ITEM::FormatInternalUnits( prevPt.y ).c_str() ) )
                        );
                    ThrowIOError( error );
                }
            }
        }

        // Output the interior Edge.Cuts graphics as keepouts, using nearness metric
        // for sloppy graphical items.
        prox = Mils2iu( 10 );

        while( items.GetCount() )
        {
            // emit a signal layers keepout for every interior polygon left...
            KEEPOUT*    keepout = new KEEPOUT( NULL, T_keepout );
            PATH*       poly_ko = new PATH( NULL, T_polygon );

            keepout->SetShape( poly_ko );
            poly_ko->SetLayerId( "signal" );
            pcb->structure->keepouts.push_back( keepout );
            graphic = (DRAWSEGMENT*) items[0];
            items.Remove( 0 );

            if( graphic->GetShape() == S_CIRCLE )
            {
                makeCircle( poly_ko, graphic );
            }
            else
            {
                wxPoint startPt( graphic->GetEnd() );
                prevPt = graphic->GetEnd();
                poly_ko->AppendPoint( mapPt( prevPt ) );

                // do not append the other end point yet, this first 'graphic' might be an arc
                for(;;)
                {
                    switch( graphic->GetShape() )
                    {
                    case S_SEGMENT:
                        {
                            wxPoint nextPt;

                            if( !close_enough( prevPt, graphic->GetStart(), prox ) )
                            {
                                wxASSERT( close_enough( prevPt, graphic->GetEnd(), prox ) );
                                nextPt = graphic->GetStart();
                            }
                            else
                            {
                                wxASSERT( close_enough( prevPt, graphic->GetStart(), prox ) );
                                nextPt = graphic->GetEnd();
                            }

                            prevPt = nextPt;
                            poly_ko->AppendPoint( mapPt( prevPt ) );
                        }
                        break;

                    case S_ARC:
                        // freerouter does not yet understand arcs, so approximate
                        // an arc with a series of short lines and put those
                        // line segments into the !same! PATH.
                        {
                            const int   STEPS = 9;     // in an arc of 90 degrees

                            wxPoint     start   = graphic->GetArcStart();
                            wxPoint     end     = graphic->GetArcEnd();
                            wxPoint     center  = graphic->GetCenter();
                            double      angle   = -graphic->GetAngle();

                            if( !close_enough( prevPt, start, prox ) )
                            {
                                wxASSERT( close_enough( prevPt, graphic->GetArcEnd(), prox ) );

                                angle = -angle;
                                EXCHG( start, end );
                            }

                            wxPoint nextPt;

                            for( int step = 1; step<=STEPS; ++step )
                            {
                                double rotation = ( angle * step ) / STEPS;

                                nextPt = start;

                                RotatePoint( &nextPt.x, &nextPt.y, center.x, center.y, rotation );

                                poly_ko->AppendPoint( mapPt( nextPt ) );
                            }

                            prevPt = nextPt;
                        }
                        break;

                    default:
                        {
                            wxString error = wxString::Format(
                                _( "Unsupported DRAWSEGMENT type %s" ),
                                GetChars( BOARD_ITEM::ShowShape( (STROKE_T) graphic->GetShape() ) ) );

                            ThrowIOError( error );
                        }
                        break;
                    }

                    if( close_enough( startPt, prevPt, prox ) )
                        break;

                    graphic = findPoint( prevPt, &items, prox );

                    if( !graphic )
                    {
                        wxString error = wxString::Format(
                            _( "Unable to find the next segment with an endpoint of (%s mm, %s mm).\n"
                               "Edit Edge.Cuts interior graphics, making them contiguous polygons each." ),
                            GetChars( FROM_UTF8( BOARD_ITEM::FormatInternalUnits( prevPt.x ).c_str() ) ),
                            GetChars( FROM_UTF8( BOARD_ITEM::FormatInternalUnits( prevPt.y ).c_str() ) )
                            );

                        ThrowIOError( error );
                    }
                }
            }
        }
    }
    else
    {
        // User has not defined a board perimeter yet...

        EDA_RECT    bbbox = aBoard->ComputeBoundingBox();
        RECTANGLE*  rect = new RECTANGLE( boundary );

        boundary->rectangle = rect;

        rect->layer_id = "pcb";

        // opposite corners
        wxPoint bottomRight( bbbox.GetRight(), bbbox.GetBottom() );

        rect->SetCorners( mapPt( bbbox.GetOrigin() ),
                          mapPt( bottomRight ) );
    }
}


typedef std::set<std::string>                   STRINGSET;
typedef std::pair<STRINGSET::iterator, bool>    STRINGSET_PAIR;


void SPECCTRA_DB::FromBOARD( BOARD* aBoard ) throw( IO_ERROR )
{
    TYPE_COLLECTOR          items;

    static const KICAD_T    scanMODULEs[] = { PCB_MODULE_T, EOT };

    // Not all boards are exportable.  Check that all reference Ids are unique.
    // Unless they are unique, we cannot import the session file which comes
    // back to us later from the router.
    {
        TYPE_COLLECTOR  padItems;

        items.Collect( aBoard, scanMODULEs );

        STRINGSET       refs;       // holds module reference designators

        for( int i=0;  i<items.GetCount();  ++i )
        {
            MODULE* module = (MODULE*) items[i];

            if( module->GetReference() == wxEmptyString )
            {
                ThrowIOError( _( "Component with value of '%s' has empty reference id." ),
                                GetChars( module->GetValue() ) );
            }

            // if we cannot insert OK, that means the reference has been seen before.
            STRINGSET_PAIR refpair = refs.insert( TO_UTF8( module->GetReference() ) );
            if( !refpair.second )      // insert failed
            {
                ThrowIOError( _( "Multiple components have identical reference IDs of '%s'." ),
                      GetChars( module->GetReference() ) );
            }
        }
    }

    if( !pcb )
        pcb = SPECCTRA_DB::MakePCB();

    //-----<layer_descriptor>-----------------------------------------------
    {
        // specctra wants top physical layer first, then going down to the
        // bottom most physical layer in physical sequence.
        // @question : why does KiCad not display layers in that order?

        buildLayerMaps( aBoard );

        int layerCount = aBoard->GetCopperLayerCount();

        for( int pcbNdx=0; pcbNdx<layerCount; ++pcbNdx )
        {
            LAYER* layer = new LAYER( pcb->structure );

            pcb->structure->layers.push_back( layer );

            layer->name = layerIds[pcbNdx];

            DSN_T layerType;

            switch( aBoard->GetLayerType( pcbLayer2kicad[pcbNdx] ) )
            {
            default:
            case LT_SIGNAL:
                layerType = T_signal;       break;

            case LT_POWER:
                layerType = T_power;        break;

            case LT_MIXED:
                layerType = T_mixed;        break;

            case LT_JUMPER:
                layerType = T_jumper;       break;
            }

            layer->layer_type = layerType;

            layer->properties.push_back( PROPERTY() );
            PROPERTY*   property = &layer->properties.back();
            property->name = "index";
            char        temp[32];
            sprintf( temp, "%d", pcbNdx );
            property->value = temp;
        }
    }

    // a space in a quoted token is NOT a terminator, true establishes this.
    pcb->parser->space_in_quoted_tokens = true;

    //-----<unit_descriptor> & <resolution_descriptor>--------------------
    {
        // tell freerouter to use "tenths of micrometers",
        // which is 100 nm resolution.  Possibly more resolution is possible
        // in freerouter, but it would need testing.

        pcb->unit->units = T_um;
        pcb->resolution->units  = T_um;
        pcb->resolution->value  = 10;       // tenths of a um
        // pcb->resolution->value = 1000;   // "thousandths of a um" (i.e. "nm")
    }

    //-----<boundary_descriptor>------------------------------------------
    {
        // Because fillBOUNDARY() can throw an exception, we link in an
        // empty boundary so the BOUNDARY does not get lost in the event of
        // of an exception.
        BOUNDARY* boundary = new BOUNDARY( 0 );

        pcb->structure->SetBOUNDARY( boundary );
        fillBOUNDARY( aBoard, boundary );
    }


    //-----<rules>--------------------------------------------------------
    {
        char        rule[80];

        int         defaultTrackWidth   = aBoard->m_NetClasses.GetDefault()->GetTrackWidth();
        int         defaultClearance    = aBoard->m_NetClasses.GetDefault()->GetClearance();

        double      clearance = scale( defaultClearance );

        STRINGS&    rules = pcb->structure->rules->rules;

        sprintf( rule, "(width %.6g)", scale( defaultTrackWidth ) );
        rules.push_back( rule );

        sprintf( rule, "(clearance %.6g)", clearance + safetyMargin );
        rules.push_back( rule );

        // On a high density board (a board with 4 mil tracks, 4 mil spacing)
        // a typical solder mask clearance will be 2-3 mils.
        // This exposes 2 to 3 mils of bare board around each pad, and would
        // leave only 1 to 2 mils of solder mask between the solder mask's boundary
        // to the edge of any trace within "clearance" of the pad.  So we need at least
        // 2 mils *extra* clearance for traces which would come near a pad on
        // a different net.  So if the baseline trace to trace clearance was say 4 mils, then
        // the SMD to trace clearance should be at least 6 mils.
        double default_smd = clearance + safetyMargin;

        if( default_smd <= 6.0 )
            default_smd = 6.0;

        sprintf( rule, "(clearance %.6g (type default_smd))", default_smd );

        rules.push_back( rule );

        /* see: http://www.freerouting.net/usren/viewtopic.php?f=5&t=339#p474
        sprintf( rule, "(clearance %.6g (type pad_to_turn_gap))", clearance + safetyMargin );
        rules.push_back( rule );

        sprintf( rule, "(clearance %.6g (type smd_to_turn_gap))", clearance + safetyMargin );
        rules.push_back( rule );

        sprintf( rule, "(clearance %.6g (type via_via))", clearance + safetyMargin );
        rules.push_back( rule );

        sprintf( rule, "(clearance %.6g (type via_smd))", clearance + safetyMargin );
        rules.push_back( rule );

        sprintf( rule, "(clearance %.6g (type via_pin))", clearance + safetyMargin );
        rules.push_back( rule );

        sprintf( rule, "(clearance %.6g (type pin_pin))", clearance + safetyMargin );
        rules.push_back( rule );

        sprintf( rule, "(clearance %.6g (type smd_pin))", clearance + safetyMargin );
        rules.push_back( rule );
        */

        // Pad to pad spacing on a single SMT part can be closer than our
        // clearance, we don't want freerouter complaining about that, so
        // output a significantly smaller pad to pad clearance to freerouter.
        clearance = scale( defaultClearance ) / 4;

        sprintf( rule, "(clearance %.6g (type smd_smd))", clearance );
        rules.push_back( rule );
    }


    //-----<zone containers (not keepout areas) become planes>--------------------------------
    // Note: only zones are output here, keepout areas be be created later
    {
        int netlessZones = 0;

        static const KICAD_T scanZONEs[] = { PCB_ZONE_AREA_T, EOT };
        items.Collect( aBoard, scanZONEs );

        for( int i = 0; i<items.GetCount(); ++i )
        {
            ZONE_CONTAINER* item = (ZONE_CONTAINER*) items[i];

            if( item->GetIsKeepout() )
                continue;

            COPPER_PLANE*   plane = new COPPER_PLANE( pcb->structure );

            pcb->structure->planes.push_back( plane );

            PATH* mainPolygon = new     PATH( plane, T_polygon );

            plane->SetShape( mainPolygon );

            plane->name = TO_UTF8( item->GetNetName() );

            if( plane->name.size() == 0 )
            {
                char name[32];

                // This is one of those no connection zones, netcode=0, and it has no name.
                // Create a unique, bogus netname.
                NET* no_net = new NET( pcb->network );

                sprintf( name, "@:no_net_%d", netlessZones++ );
                no_net->net_id = name;

                // add the bogus net name to network->nets.
                pcb->network->nets.push_back( no_net );

                // use the bogus net name in the netless zone.
                plane->name = no_net->net_id;
            }

            mainPolygon->layer_id = layerIds[ kicadLayer2pcb[ item->GetLayer() ] ];

            int count = item->Outline()->m_CornersList.GetCornersCount();
            int ndx = 0;  // used in 2 for() loops below
            for( ; ndx<count; ++ndx )
            {
                wxPoint   point( item->Outline()->m_CornersList[ndx].x,
                                 item->Outline()->m_CornersList[ndx].y );
                mainPolygon->AppendPoint( mapPt(point) );

                // this was the end of the main polygon
                if( item->Outline()->m_CornersList[ndx].end_contour )
                    break;
            }

            WINDOW* window  = 0;
            PATH*   cutout  = 0;

            // handle the cutouts
            for( ++ndx; ndx<count; ++ndx )
            {
                if( item->Outline()->m_CornersList[ndx-1].end_contour )
                {
                    window = new WINDOW( plane );

                    plane->AddWindow( window );

                    cutout = new PATH( window, T_polygon );

                    window->SetShape( cutout );

                    cutout->layer_id = layerIds[ kicadLayer2pcb[ item->GetLayer() ] ];
                }

                wxASSERT( window );
                wxASSERT( cutout );

                wxPoint point(item->Outline()->m_CornersList[ndx].x,
                              item->Outline()->m_CornersList[ndx].y );
                cutout->AppendPoint( mapPt(point) );
            }
        }
    }

    //-----<zone containers flagged keepout areas become keepout>--------------------------------
    {
        static const KICAD_T  scanZONEs[] = { PCB_ZONE_AREA_T, EOT };
        items.Collect( aBoard, scanZONEs );

        for( int i=0;  i<items.GetCount();  ++i )
        {
            ZONE_CONTAINER* item = (ZONE_CONTAINER*) items[i];

            if( ! item->GetIsKeepout() )
                continue;

            // keepout areas have a type. types are
            // T_place_keepout, T_via_keepout, T_wire_keepout,
            // T_bend_keepout, T_elongate_keepout, T_keepout.
            // Pcbnew knows only T_keepout, T_via_keepout and T_wire_keepout
            DSN_T keepout_type;

            if( item->GetDoNotAllowVias() && item->GetDoNotAllowTracks() )
                keepout_type = T_keepout;
            else if( item->GetDoNotAllowVias() )
                keepout_type = T_via_keepout;
            else if( item->GetDoNotAllowTracks() )
                keepout_type = T_wire_keepout;
            else
                keepout_type = T_keepout;

            KEEPOUT*   keepout = new KEEPOUT( pcb->structure, keepout_type );
            pcb->structure->keepouts.push_back( keepout );

            PATH* mainPolygon = new PATH( keepout, T_polygon );
            keepout->SetShape( mainPolygon );

            mainPolygon->layer_id = layerIds[ kicadLayer2pcb[ item->GetLayer() ] ];

            int count = item->Outline()->m_CornersList.GetCornersCount();
            int ndx = 0;  // used in 2 for() loops below
            for( ; ndx<count; ++ndx )
            {
                wxPoint   point( item->Outline()->m_CornersList[ndx].x,
                                 item->Outline()->m_CornersList[ndx].y );
                mainPolygon->AppendPoint( mapPt(point) );

                // this was the end of the main polygon
                if( item->Outline()->m_CornersList[ndx].end_contour )
                    break;
            }

            WINDOW* window = 0;
            PATH*   cutout = 0;

            // handle the cutouts
            for( ++ndx; ndx<count; ++ndx )
            {
                if( item->Outline()->m_CornersList[ndx-1].end_contour )
                {
                    window = new WINDOW( keepout );
                    keepout->AddWindow( window );

                    cutout = new PATH( window, T_polygon );
                    window->SetShape( cutout );

                    cutout->layer_id = layerIds[ kicadLayer2pcb[ item->GetLayer() ] ];
                }

                wxASSERT( window );
                wxASSERT( cutout );

                wxPoint point(item->Outline()->m_CornersList[ndx].x,
                              item->Outline()->m_CornersList[ndx].y );
                cutout->AppendPoint( mapPt(point) );
            }
        }
    }

    //-----<build the images, components, and netlist>-----------------------
    {
        PIN_REF empty( pcb->network );

        std::string componentId;

        // find the highest numbered netCode within the board.
        int highestNetCode = aBoard->GetNetCount() - 1;

        deleteNETs();

        // expand the net vector to highestNetCode+1, setting empty to NULL
        nets.resize( highestNetCode + 1, NULL );

        // skip netcode = 0
        for( unsigned i = 1; i<nets.size(); ++i )
            nets[i] = new NET( pcb->network );

        for( unsigned ii = 0; ii < aBoard->GetNetCount(); ii++ )
        {
            NETINFO_ITEM*   net     = aBoard->FindNet( ii );
            int             netcode = net->GetNet();

            if( netcode > 0 )
                nets[ netcode ]->net_id = TO_UTF8( net->GetNetname() );
        }

        items.Collect( aBoard, scanMODULEs );

        padstackset.clear();

        for( int m = 0; m<items.GetCount(); ++m )
        {
            MODULE* module = (MODULE*) items[m];

            IMAGE*  image = makeIMAGE( aBoard, module );

            componentId = TO_UTF8( module->GetReference() );

            // create a net list entry for all the actual pins in the image
            // for the current module.  location of this code is critical
            // because we fabricated some pin names to ensure unique-ness
            // of pin names within a module, do not move this code because
            // the life of this 'IMAGE* image' is not necessarily long.  The
            // exported netlist will have some fabricated pin names in it.
            // If you don't like fabricated pin names, then make sure all pads
            // within your MODULEs are uniquely named!
            for( unsigned p = 0; p<image->pins.size(); ++p )
            {
                PIN*    pin = &image->pins[p];

                int     netcode = pin->kiNetCode;

                if( netcode > 0 )
                {
                    NET* net = nets[netcode];

                    net->pins.push_back( empty );

                    PIN_REF& pin_ref = net->pins.back();

                    pin_ref.component_id = componentId;
                    pin_ref.pin_id = pin->pin_id;
                }
            }


            IMAGE* registered = pcb->library->LookupIMAGE( image );

            if( registered != image )
            {
                // If our new 'image' is not a unique IMAGE, delete it.
                // and use the registered one, known as 'image' after this.
                delete image;
                image = registered;
            }

            COMPONENT*  comp = pcb->placement->LookupCOMPONENT( image->GetImageId() );

            PLACE*      place = new PLACE( comp );

            comp->places.push_back( place );

            place->SetRotation( module->GetOrientation()/10.0 );
            place->SetVertex( mapPt( module->GetPosition() ) );
            place->component_id = componentId;
            place->part_number  = TO_UTF8( module->GetValue() );

            // module is flipped from bottom side, set side to T_back
            if( module->GetFlag() )
            {
                int angle = 1800 - module->GetOrientation();
                NORMALIZE_ANGLE_POS( angle );
                place->SetRotation( angle / 10.0 );

                place->side = T_back;
            }
        }

        // copy the SPECCTRA_DB::padstackset to the LIBRARY.  Since we are
        // removing, do not increment the iterator
        for( PADSTACKSET::iterator i = padstackset.begin(); i!=padstackset.end();
             i = padstackset.begin() )
        {
            PADSTACKSET::auto_type ps = padstackset.release( i );
            PADSTACK* padstack = ps.release();

            pcb->library->AddPadstack( padstack );
        }

        // copy our SPECCTRA_DB::nets to the pcb->network
        for( unsigned n = 1; n<nets.size(); ++n )
        {
            NET* net = nets[n];

            if( net->pins.size() )
            {
                // give ownership to pcb->network
                pcb->network->nets.push_back( net );
                nets[n] = 0;
            }
        }
    }


    //-----< output vias used in netclasses >-----------------------------------
    {
        NETCLASSES& nclasses = aBoard->m_NetClasses;

        // Assume the netclass vias are all the same kind of thru, blind, or buried vias.
        // This is in lieu of either having each netclass via have its own layer pair in
        // the netclass dialog, or such control in the specctra export dialog.


        // if( aBoard->GetDesignSettings().m_CurrentViaType == VIA_THROUGH )
        {
            m_top_via_layer = 0;       // first specctra cu layer is number zero.
            m_bot_via_layer = aBoard->GetCopperLayerCount()-1;
        }
        /*
        else
        {
            // again, should be in the BOARD:
            topLayer = kicadLayer2pcb[ GetScreen()->m_Route_Layer_TOP ];
            botLayer = kicadLayer2pcb[ GetScreen()->m_Route_Layer_BOTTOM ];
        }
        */

        // Add the via from the Default netclass first.  The via container
        // in pcb->library preserves the sequence of addition.

        NETCLASS*   netclass = nclasses.GetDefault();

        PADSTACK*   via = makeVia( netclass->GetViaDiameter(), netclass->GetViaDrill(),
                                   m_top_via_layer, m_bot_via_layer );

        // we AppendVia() this first one, there is no way it can be a duplicate,
        // the pcb->library via container is empty at this point.  After this,
        // we'll have to use LookupVia().
        wxASSERT( pcb->library->vias.size() == 0 );
        pcb->library->AppendVia( via );

#if 0
        // I've seen no way to make stock vias useable by freerouter.  Also the
        // zero based diameter was leading to duplicates in the LookupVia() function.
        // User should use netclass based vias when going to freerouter.

        // Output the stock vias, but preserve uniqueness in the via container by
        // using LookupVia().
        for( unsigned i = 0; i < aBoard->m_ViasDimensionsList.size(); ++i )
        {
            int viaSize     = aBoard->m_ViasDimensionsList[i].m_Diameter;
            int viaDrill    = aBoard->m_ViasDimensionsList[i].m_Drill;

            via = makeVia( viaSize, viaDrill,
                           m_top_via_layer, m_bot_via_layer );

            // maybe add 'via' to the library, but only if unique.
            PADSTACK* registered = pcb->library->LookupVia( via );

            if( registered != via )
                delete via;
        }
#endif

        // set the "spare via" index at the start of the
        // pcb->library->spareViaIndex = pcb->library->vias.size();

        // output the non-Default netclass vias
        for( NETCLASSES::iterator nc = nclasses.begin(); nc != nclasses.end(); ++nc )
        {
            netclass = nc->second;

            via = makeVia( netclass->GetViaDiameter(), netclass->GetViaDrill(),
                           m_top_via_layer, m_bot_via_layer );

            // maybe add 'via' to the library, but only if unique.
            PADSTACK* registered = pcb->library->LookupVia( via );

            if( registered != via )
                delete via;
        }
    }


#if 1    // do existing wires and vias

    //-----<create the wires from tracks>-----------------------------------
    {
        // export all of them for now, later we'll decide what controls we need
        // on this.
        static const KICAD_T scanTRACKs[] = { PCB_TRACE_T, EOT };

        items.Collect( aBoard, scanTRACKs );

        std::string netname;
        WIRING*     wiring = pcb->wiring;
        PATH*       path = 0;

        int old_netcode = -1;
        int old_width = -1;
        LAYER_NUM old_layer = UNDEFINED_LAYER;

        for( int i=0;  i<items.GetCount();  ++i )
        {
            TRACK*  track = (TRACK*) items[i];

            int     netcode = track->GetNet();

            if( netcode == 0 )
                continue;

            if( old_netcode != netcode
            ||  old_width   != track->GetWidth()
            ||  old_layer   != track->GetLayer()
            ||  (path && path->points.back() != mapPt(track->GetStart()) )
              )
            {
                old_width   = track->GetWidth();
                old_layer   = track->GetLayer();

                if( old_netcode != netcode )
                {
                    old_netcode = netcode;
                    NETINFO_ITEM* net = aBoard->FindNet( netcode );
                    wxASSERT( net );
                    netname = TO_UTF8( net->GetNetname() );
                }

                WIRE* wire = new WIRE( wiring );

                wiring->wires.push_back( wire );
                wire->net_id = netname;

                wire->wire_type = T_protect;    // @todo, this should be configurable

                LAYER_NUM kiLayer  = track->GetLayer();
                int pcbLayer = kicadLayer2pcb[kiLayer];

                path = new PATH( wire );

                wire->SetShape( path );

                path->layer_id = layerIds[pcbLayer];
                path->aperture_width = scale( old_width );

                path->AppendPoint( mapPt( track->GetStart() ) );
            }

            path->AppendPoint( mapPt( track->GetEnd() ) );
        }
    }


    //-----<export the existing real BOARD instantiated vias>-----------------
    {
        // Export all vias, once per unique size and drill diameter combo.
        static const KICAD_T scanVIAs[] = { PCB_VIA_T, EOT };

        items.Collect( aBoard, scanVIAs );

        for( int i = 0; i<items.GetCount(); ++i )
        {
            SEGVIA* via = (SEGVIA*) items[i];
            wxASSERT( via->Type() == PCB_VIA_T );

            int     netcode = via->GetNet();

            if( netcode == 0 )
                continue;

            PADSTACK*   padstack    = makeVia( via );
            PADSTACK*   registered  = pcb->library->LookupVia( padstack );

            // if the one looked up is not our padstack, then delete our padstack
            // since it was a duplicate of one already registered.
            if( padstack != registered )
            {
                delete padstack;
            }

            WIRE_VIA* dsnVia = new WIRE_VIA( pcb->wiring );

            pcb->wiring->wire_vias.push_back( dsnVia );

            dsnVia->padstack_id = registered->padstack_id;
            dsnVia->vertexes.push_back( mapPt( via->GetPosition() ) );

            NETINFO_ITEM* net = aBoard->FindNet( netcode );
            wxASSERT( net );

            dsnVia->net_id = TO_UTF8( net->GetNetname() );

            dsnVia->via_type = T_protect;     // @todo, this should be configurable
        }
    }

#endif    // do existing wires and vias

    //-----<via_descriptor>-------------------------------------------------
    {
        // The pcb->library will output <padstack_descriptors> which is a combined
        // list of part padstacks and via padstacks.  specctra dsn uses the
        // <via_descriptors> to say which of those padstacks are vias.

        // Output the vias in the padstack list here, by name only.  This must
        // be done after exporting existing vias as WIRE_VIAs.
        VIA* vias = pcb->structure->via;

        for(  unsigned viaNdx = 0; viaNdx < pcb->library->vias.size(); ++viaNdx )
        {
            vias->AppendVia( pcb->library->vias[viaNdx].padstack_id.c_str() );
        }
    }


    //-----<output NETCLASSs>----------------------------------------------------
    NETCLASSES& nclasses = aBoard->m_NetClasses;

    exportNETCLASS( nclasses.GetDefault(), aBoard );

    for( NETCLASSES::iterator nc = nclasses.begin(); nc != nclasses.end(); ++nc )
    {
        NETCLASS* netclass = nc->second;
        exportNETCLASS( netclass, aBoard );
    }
}


void SPECCTRA_DB::exportNETCLASS( NETCLASS* aNetClass, BOARD* aBoard )
{
    /*  From page 11 of specctra spec:
     *
     *   Routing and Placement Rule Hierarchies
     *
     *   Routing and placement rules can be defined at multiple levels of design
     *   specification. When a routing or placement rule is defined for an object at
     *   multiple levels, a predefined routing or placement precedence order
     *   automatically determines which rule to apply to the object. The routing rule
     *   precedence order is
     *
     *       pcb < layer < class < class layer < group_set < group_set layer < net <
     *       net layer < group < group layer < fromto < fromto layer < class_class <
     *       class_class layer < padstack < region < class region < net region <
     *       class_class region
     *
     *   A pcb rule (global rule for the PCB design) has the lowest precedence in the
     *   hierarchy. A class-to-class region rule has the highest precedence. Rules
     *   set at one level of the hierarchy override conflicting rules set at lower
     *   levels. The placement rule precedence order is
     *
     *       pcb < image_set < image < component < super cluster < room <
     *       room_image_set < family_family < image_image
     *
     *   A pcb rule (global rule for the PCB design) has the lowest precedence in the
     *   hierarchy. An image-to-image rule has the highest precedence. Rules set at
     *   one level of the hierarchy override conflicting rules set at lower levels.
     */

    char    text[256];

    CLASS*  clazz = new CLASS( pcb->network );

    pcb->network->classes.push_back( clazz );

    // freerouter creates a class named 'default' anyway, and if we
    // try and use that, we end up with two 'default' via rules so use
    // something else as the name of our default class.
    clazz->class_id = TO_UTF8( aNetClass->GetName() );

    for( NETCLASS::iterator net = aNetClass->begin(); net != aNetClass->end(); ++net )
        clazz->net_ids.push_back( TO_UTF8( *net ) );

    clazz->rules = new RULE( clazz, T_rule );

    // output the track width.
    int trackWidth = aNetClass->GetTrackWidth();
    sprintf( text, "(width %.6g)", scale( trackWidth ) );
    clazz->rules->rules.push_back( text );

    // output the clearance.
    int clearance = aNetClass->GetClearance();
    sprintf( text, "(clearance %.6g)", scale( clearance ) + safetyMargin );
    clazz->rules->rules.push_back( text );

    if( aNetClass->GetName() == NETCLASS::Default )
    {
        clazz->class_id = "kicad_default";
    }

    // the easiest way to get the via name is to create a via (which generates
    // the name internal to the PADSTACK), and then grab the name and then
    // delete the via.  There are not that many netclasses so
    // this should never become a performance issue.

    PADSTACK* via = makeVia( aNetClass->GetViaDiameter(), aNetClass->GetViaDrill(),
                             m_top_via_layer, m_bot_via_layer );

    snprintf( text, sizeof(text), "(use_via %s)", via->GetPadstackId().c_str() );
    clazz->circuit.push_back( text );

    delete via;
}


void SPECCTRA_DB::FlipMODULEs( BOARD* aBoard )
{
    for( MODULE* module = aBoard->m_Modules;  module;  module = module->Next() )
    {
        module->SetFlag( 0 );
        if( module->GetLayer() == LAYER_N_BACK )
        {
            module->Flip( module->GetPosition() );
            module->SetFlag( 1 );
        }
    }

    modulesAreFlipped = true;
}


void SPECCTRA_DB::RevertMODULEs( BOARD* aBoard )
{
    if( !modulesAreFlipped )
        return;

    // DSN Images (=KiCad MODULES and pads) must be presented from the
    // top view.  Restore those that were flipped.
    for( MODULE* module = aBoard->m_Modules;  module;  module = module->Next() )
    {
        if( module->GetFlag() )
        {
            module->Flip( module->GetPosition() );
            module->SetFlag( 0 );
        }
    }

    modulesAreFlipped = false;
}
}       // namespace DSN<|MERGE_RESOLUTION|>--- conflicted
+++ resolved
@@ -150,8 +150,6 @@
 
     try
     {
-
-
         GetBoard()->SynchronizeNetsAndNetClasses();
         db.FromBOARD( GetBoard() );
         db.ExportPCB(  fullFileName, true );
@@ -593,11 +591,6 @@
                 polygon->AppendPoint( lowerRight );
             }
 
-<<<<<<< HEAD
-            DBG( printf( "m_DeltaSize: %d,%d\n", aPad->GetDelta().x, aPad->GetDelta().y ); )
-
-=======
->>>>>>> 4f784034
             // this string _must_ be unique for a given physical shape
             snprintf( name, sizeof(name), "Trapz%sPad_%.6gx%.6g_%c%.6gx%c%.6g_um",
                      uniqifier.c_str(), IU2um( aPad->GetSize().x ), IU2um( aPad->GetSize().y ),
