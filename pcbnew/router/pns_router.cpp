--- conflicted
+++ resolved
@@ -209,13 +209,7 @@
 
     if( aPad->GetShape() == PAD_CIRCLE )
     {
-<<<<<<< HEAD
-        // rotated pads are replaced by for the moment by circles due to my laziness ;)
-        solid->SetShape( new SHAPE_CIRCLE( c, std::max( sz.x, sz.y ) / 2 ) );
-        nonOrtho = true;
-=======
         solid->SetShape( new SHAPE_CIRCLE( c, sz.x / 2 ) );
->>>>>>> d5fd5087
     }
     else
     {
