/*
 * This program source code file is part of KiCad, a free EDA CAD application.
 *
 * Copyright (C) 2010-12 SoftPLC Corporation, Dick Hollenbeck <dick@softplc.com>
 * Copyright (C) 2012 Wayne Stambaugh <stambaughw@verizon.net>
 * Copyright (C) 2012 KiCad Developers, see change_log.txt for contributors.
 *
 * This program is free software; you can redistribute it and/or
 * modify it under the terms of the GNU General Public License
 * as published by the Free Software Foundation; either version 2
 * of the License, or (at your option) any later version.
 *
 * This program is distributed in the hope that it will be useful,
 * but WITHOUT ANY WARRANTY; without even the implied warranty of
 * MERCHANTABILITY or FITNESS FOR A PARTICULAR PURPOSE.  See the
 * GNU General Public License for more details.
 *
 * You should have received a copy of the GNU General Public License
 * along with this program; if not, you may find one here:
 * http://www.gnu.org/licenses/old-licenses/gpl-2.0.html
 * or you may search the http://www.gnu.org website for the version 2 license,
 * or you may write to the Free Software Foundation, Inc.,
 * 51 Franklin Street, Fifth Floor, Boston, MA  02110-1301, USA
 */

#ifndef _FP_LIB_TABLE_H_
#define _FP_LIB_TABLE_H_

#include <macros.h>

#include <vector>
#include <map>

#include <wx/grid.h>
#include <fp_lib_id.h>


class OUTPUTFORMATTER;
class MODULE;
class FP_LIB_TABLE_LEXER;

/**
 * Class FP_LIB_TABLE
 * holds FP_LIB_TABLE::ROW records, and can be searched based on logical library name.
 * <p>
 * This class owns the <b>footprint library table</b>, which is like fstab in concept and maps
 * logical library name to the library URI, type, and options. It is heavily based on the SWEET
 * parser work done by Dick Hollenbeck and can be seen in new/sch_lib_table.h.  A footprint
 * library table had  the following columns:
 * <ul>
 * <li> Logical Library Name (Nickname)
 * <li> Library Type, used to determine which plugin to load to access the library.
 * <li> Library URI.  The full URI to the library source, form dependent on Type.
 * <li> Options, used for as yet to be defined information such as user names or passwords
 * </ul>
 * <p>
 * The Library Type can be one of:
 * <ul>
 * <li> "file"
 * <li> "ftp"
 * <li> "http"
 * </ul>
 * <p>
 * For now, the Library URI types needed to support the various types can be one of those
 * shown below, which are typical of each type:
 * <ul>
 * <li> "file://C:/mylibdir"
 * <li> "ftp://kicad.org/partlib/trunk"
 * <li> "http://kicad.org/partlib"
 * </ul>
 * <p>
 * The footprint library table is built up from several additive entries (table fragments),
 * and the final table is a (conceptual) merging of the table fragments. Two
 * anticipated sources of the entries are a personal table saved in the KiCad configuration
 * and a project resident table that resides in project file.  The project footprint table
 * entries are considered a higher priority in the final dynamically assembled library table.
 * An row in the project file contribution to the library table takes precedence over the
 * personal table if there is a collision of logical library names.  Otherwise, the entries
 * simply combine without issue to make up the applicable library table.
 *
 * @author Wayne Stambaugh
 */
class FP_LIB_TABLE : public wxGridTableBase
{
public:

    /**
     * Class ROW
     * holds a record identifying a footprint library accessed by the appropriate #PLUGIN
     * object in the #FP_LIB_TABLE.
     */
    class ROW
    {
        friend class FP_LIB_TABLE;

    public:

        /**
         * Function GetNickName
         * returns the short name of this library table row.
         */
        const wxString& GetNickName() const
        {
            return nickName;
        }

        /**
         * Function GetType
         * returns the type of LIB represented by this record.
         */
        const wxString& GetType() const
        {
            return type;
        }

        /**
         * Function GetFullURI
         * returns the full location specifying URI for the LIB.
         */
        const wxString& GetFullURI() const
        {
            return uri;
        }

        /**
         * Function GetOptions
         * returns the options string, which may hold a password or anything else needed to
         * instantiate the underlying LIB_SOURCE.
         */
        const wxString& GetOptions() const
        {
            return options;
        }

        ~ROW()
        {
            // delete lib;
        }

        /**
         * Function Format
         * serializes this object as utf8 text to an OUTPUTFORMATTER, and tries to
         * make it look good using multiple lines and indentation.
         * @param out is an #OUTPUTFORMATTER
         * @param nestLevel is the indentation level to base all lines of the output.
         *   Actual indentation will be 2 spaces for each nestLevel.
         */
        void Format( OUTPUTFORMATTER* out, int nestLevel ) const
            throw( IO_ERROR );

    protected:

        ROW( FP_LIB_TABLE* aOwner ) :
            owner( aOwner )
            // lib( 0 )
        {}

        /**
         * Function SetNickName
         * changes the logical name of this library, useful for an editor.
         */
        void SetNickName( const wxString& aNickName )
        {
            nickName = aNickName;
        }

        /**
         * Function SetType
         * changes the type represented by this record.
         */
        void SetType( const wxString& aType )
        {
            type = aType;
        }

        /**
         * Function SetFullURI
         * changes the full URI for the library, useful from a library table editor.
         */
        void SetFullURI( const wxString& aFullURI )
        {
            uri = aFullURI;
        }

        /**
         * Function SetOptions
         * changes the options string for this record, and is useful from
         * the library table editor.
         */
        void SetOptions( const wxString& aOptions )
        {
            options = aOptions;
        }

    private:
        FP_LIB_TABLE*   owner;
        wxString        nickName;
        wxString        type;
        wxString        uri;
        wxString        options;

        /*
        PLUGIN*         lib;        ///< ownership of the loaded LIB is here
        */
    };


    /**
     * Constructor FP_LIB_TABLE
     * builds a library table by pre-pending this table fragment in front of
     * @a aFallBackTable.  Loading of this table fragment is done by using Parse().
     *
     * @param aFallBackTable is another FP_LIB_TABLE which is searched only when
     *                       a record is not found in this table.  No ownership is
     *                       taken of aFallBackTable.
     */
    FP_LIB_TABLE( FP_LIB_TABLE* aFallBackTable = NULL );

    /**
     * Function Parse
     * fills this table fragment from information in the input stream \a aParser, which
     * is a DSNLEXER customized for the grammar needed to describe instances of this object.
     * The entire textual element spec is <br>
     *
     * <pre>
     * (fp_lib_table
     *   (lib (name LOGICAL)(type TYPE)(uri FULL_URI)(options OPTIONS))
     *   (lib (name LOGICAL)(type TYPE)(uri FULL_URI)(options OPTIONS))
     *   (lib (name LOGICAL)(type TYPE)(uri FULL_URI)(options OPTIONS))
     *  )
     * </pre>
     *
     * When this function is called, the input token stream given by \a aParser
     * is assumed to be positioned at the '^' in the following example, i.e. just
     * after the identifying keyword and before the content specifying stuff.
     * <br>
     * (lib_table ^ (....) )
     *
     * @param aParser is the input token stream of keywords and symbols.
     */
    void Parse( FP_LIB_TABLE_LEXER* aParser ) throw( IO_ERROR, PARSE_ERROR );

    /**
     * Function Format
     * serializes this object as utf8 text to an #OUTPUTFORMATTER, and tries to
     * make it look good using multiple lines and indentation.
     *
     * @param out is an #OUTPUTFORMATTER
     * @param nestLevel is the indentation level to base all lines of the output.
     *   Actual indentation will be 2 spaces for each nestLevel.
     */
    void Format( OUTPUTFORMATTER* out, int nestLevel ) const throw( IO_ERROR );

#if 0
    /**
     * Function LookupPart
     * finds and loads a MODULE, and parses it.  As long as the part is
     * accessible in any LIB_SOURCE, opened or not opened, this function
     * will find it and load it into its containing LIB, even if that means
     * having to open a LIB in this table that was not previously opened.
     *
     * @param aFootprintId The fully qualified name of the footprint to look up.
     *
     * @return MODULE* - this will never be NULL, and no ownership is transferred because
     *  all MODULEs live in LIBs.  You only get to point to them in some LIB. If the MODULE
     *  cannot be found, then an exception is thrown.
     *
     * @throw IO_ERROR if any problem occurs or if the footprint cannot be found.
     */
    MODULE* LookupFootprint( const FP_LIB_ID& aFootprintId ) throw( IO_ERROR );
#endif


    /**
     * Function GetLogicalLibs
     * returns the logical library names, all of them that are pertinent to
     * a lookup done on this FP_LIB_TABLE.
     */
    std::vector<wxString> GetLogicalLibs();


    //-----<wxGridTableBase overloads>-------------------------------------------

    int         GetNumberRows () { return rows.size(); }
    int         GetNumberCols () { return 4; }

    wxString    GetValue( int aRow, int aCol )
    {
        if( unsigned( aRow ) < rows.size() )
        {
            const ROW&  r  = rows[aRow];

            switch( aCol )
            {
            case 0:     return r.GetNickName();
            case 1:     return r.GetType();
            case 2:     return r.GetFullURI();
            case 3:     return r.GetOptions();
            default:
                ;       // fall thru to wxEmptyString
            }
        }

        return wxEmptyString;
    }

    void    SetValue( int aRow, int aCol, const wxString &aValue )
    {
        if( aCol == 0 )
        {
            // when the nickname is changed, there's careful work to do, including
            // ensuring uniqueness of the nickname.
        }
        else if( unsigned( aRow ) < rows.size() )
        {
            ROW&  r  = rows[aRow];

            switch( aCol )
            {
<<<<<<< HEAD
            case 1:     return r.SetType( aValue  );
            case 2:     return r.SetFullURI( aValue );
            case 3:     return r.SetOptions( aValue );
            }
        }
    }

=======
            case 1:     r.SetType( aValue  );
            case 2:     r.SetFullURI( aValue );
            case 3:     r.SetOptions( aValue );
            }
        }
    }

    bool IsEmptyCell( int aRow, int aCol )
    {
        if( unsigned( aRow ) < rows.size() )
            return false;
        return true;
    }

>>>>>>> ae19bbfa
    //-----</wxGridTableBase overloads>------------------------------------------


    //----<read accessors>----------------------------------------------------
    // the returning of a const wxString* tells if not found, but might be too
    // promiscuous?

    /**
     * Function GetURI
     * returns the full library path from a logical library name.
     * @param aLogicalLibraryName is the short name for the library of interest.
     * @return const wxString* - or NULL if not found.
     */
    const wxString* GetURI( const wxString& aLogicalLibraryName ) const
    {
        const ROW* row = FindRow( aLogicalLibraryName );
        return row ? &row->uri : 0;
    }

    /**
     * Function GetType
     * returns the type of a logical library.
     * @param aLogicalLibraryName is the short name for the library of interest.
     * @return const wxString* - or NULL if not found.
     */
    const wxString* GetType( const wxString& aLogicalLibraryName ) const
    {
        const ROW* row = FindRow( aLogicalLibraryName );
        return row ? &row->type : 0;
    }

    /**
     * Function GetLibOptions
     * returns the options string for \a aLogicalLibraryName.
     * @param aLogicalLibraryName is the short name for the library of interest.
     * @return const wxString* - or NULL if not found.
     */
    const wxString* GetLibOptions( const wxString& aLogicalLibraryName ) const
    {
        const ROW* row = FindRow( aLogicalLibraryName );
        return row ? &row->options : 0;
    }

    //----</read accessors>---------------------------------------------------

#if 1 || defined(DEBUG)
    /// implement the tests in here so we can honor the privilege levels of the
    /// accessors, something difficult to do from int main(int, char**)
    void Test();
#endif

protected:  // only a table editor can use these

    /**
     * Function InsertRow
     * adds aRow if it does not already exist or if doReplace is true.  If doReplace
     * is not true and the key for aRow already exists, the function fails and returns false.
     * The key for the table is the nickName, and all in this table must be unique.
     * @param aRow is the new row to insert, or to forcibly add if doReplace is true.
     * @param doReplace if true, means insert regardless of whether aRow's key already
     *  exists.  If false, then fail if the key already exists.
     * @return bool - true if the operation succeeded.
     */
    bool InsertRow( const ROW& aRow, bool doReplace = false );

    /**
     * Function FindRow
     * returns a #ROW* if aNickName is found in this table or in any chained
     * fallBack table fragment, else NULL.
     */
    ROW* FindRow( const wxString& aNickName ) const;

private:

#if 0   // lets see what we need.
    /**
     * Function lookupLib
     * finds or loads a LIB based on @a aLogicalPartID or @a aFallBackLib.
     * If the LIB is already loaded then it is returned as is, else it is loaded.
     *
     * @param aLogicalPartID holds the partName and may also hold the logicalLibName.  If
     *  logicalLibName is empty, then @a aFallBackLib should not be NULL.
     *
     * @param aFallBackLib is used only if aLogicalPartID has an empty logicalLibName.
     *  This is for the case when an LPID has no logicalLibName because the LPID is using
     *  a partName from the same LIB as was the referring content.
     *
     * @return PLUGIN* - this will never be NULL, and no ownership is transfered because
     *  all LIBs live in the FP_LIB_TABLEs.  You only get to point to them in some FP_LIB_TABLE.
     *  If the LIB cannot be found, then an exception is thrown.
     *
     * @throw IO_ERROR if any problem occurs or if the LIB cannot be found or cannot be loaded.
     */
    PLUGIN* lookupLib( const FP_LIB_ID& aLogicalPartID ) throw( IO_ERROR );

    /**
     * Function loadLib
     * loads a LIB using information in @a aRow.  Call only if LIB not
     * already loaded.
     */
    void loadLib( ROW* aRow ) throw( IO_ERROR );
#endif

    typedef std::vector<ROW>            ROWS;
    typedef ROWS::iterator              ROWS_ITER;
    typedef ROWS::const_iterator        ROWS_CITER;

    ROWS           rows;

    /// this is a non-owning index into the ROWS table
    typedef std::map<wxString,int>      INDEX;              // "int" is std::vector array index
    typedef INDEX::iterator             INDEX_ITER;
    typedef INDEX::const_iterator       INDEX_CITER;
    typedef INDEX::value_type           INDEX_VALUE;


    /// the particular key is the nickName within each row.
    INDEX           nickIndex;

    FP_LIB_TABLE*  fallBack;
};

#endif  // _FP_LIB_TABLE_H_<|MERGE_RESOLUTION|>--- conflicted
+++ resolved
@@ -278,7 +278,6 @@
      */
     std::vector<wxString> GetLogicalLibs();
 
-
     //-----<wxGridTableBase overloads>-------------------------------------------
 
     int         GetNumberRows () { return rows.size(); }
@@ -317,15 +316,6 @@
 
             switch( aCol )
             {
-<<<<<<< HEAD
-            case 1:     return r.SetType( aValue  );
-            case 2:     return r.SetFullURI( aValue );
-            case 3:     return r.SetOptions( aValue );
-            }
-        }
-    }
-
-=======
             case 1:     r.SetType( aValue  );
             case 2:     r.SetFullURI( aValue );
             case 3:     r.SetOptions( aValue );
@@ -340,7 +330,6 @@
         return true;
     }
 
->>>>>>> ae19bbfa
     //-----</wxGridTableBase overloads>------------------------------------------
 
 
