/*
 * This program source code file is part of KICAD, a free EDA CAD application.
 *
 * Copyright (C) 2010 SoftPLC Corporation, <dick@softplc.com>
 * Copyright (C) 2010 Kicad Developers, see change_log.txt for contributors.
 *
 * This program is free software; you can redistribute it and/or
 * modify it under the terms of the GNU General Public License
 * as published by the Free Software Foundation; either version 2
 * of the License, or (at your option) any later version.
 *
 * This program is distributed in the hope that it will be useful,
 * but WITHOUT ANY WARRANTY; without even the implied warranty of
 * MERCHANTABILITY or FITNESS FOR A PARTICULAR PURPOSE.  See the
 * GNU General Public License for more details.
 *
 * You should have received a copy of the GNU General Public License
 * along with this program; if not, you may find one here:
 * http://www.gnu.org/licenses/old-licenses/gpl-2.0.html
 * or you may search the http://www.gnu.org website for the version 2 license,
 * or you may write to the Free Software Foundation, Inc.,
 * 51 Franklin Street, Fifth Floor, Boston, MA  02110-1301, USA
 */



/*  Note: this LIB_SOURCE implementation relies on the posix specified opendir() and
    related functions rather than wx functions which might do the same thing.  This
    is because I did not want to become very dependent on wxWidgets at such a low
    level as this, in case someday this code needs to be used on kde or whatever.

    Mingw and unix, linux, & osx will all have these posix functions.
    MS Visual Studio may need the posix compatible opendir() functions brought in
        http://www.softagalleria.net/dirent.php
    wx has these but they are based on wxString which can be wchar_t based and wx should
    not be introduced at a level this low.

    Part files: have the general form partname.part[.revN...]
    Categories: are any subdirectories immediately below the sourceURI, one level only.
    Part names: [category/]partname[/revN...]
*/


#include <dirent.h>
#include <sys/stat.h>
#include <cstring>
#include <cstdio>
#include <sys/types.h>
#include <sys/stat.h>
#include <unistd.h>
#include <fcntl.h>
#include <errno.h>
#include <assert.h>

#include <vector>
using namespace std;

#include <sch_dir_lib_source.h>
using namespace SCH;


/* __func__ is C99 prescribed, but just in case:
http://www.informit.com/guides/content.aspx?g=cplusplus&seqNum=338
#if defined(__GNUG__)   // The GNU C++ compiler defines this
#define FUNC_NAME(x)    // nothing, GNU C++ defines __func__ just fine.
#else
#define FUNC_NAME(x)    static const char __func__[] = #x;
#endif
*/


/**
 * Class DIR_WRAP
 * provides a destructor which is invoked if an exception is thrown.
 */
class DIR_WRAP
{
    DIR*    dir;

public:
    DIR_WRAP( DIR* aDir ) : dir( aDir ) {}

    ~DIR_WRAP()
    {
        if( dir )
            closedir( dir );
    }

    DIR* operator->()   { return dir; }
    DIR* operator*()    { return dir; }
    operator bool ()    { return dir!=0; }
};


/**
 * Class FILE_WRAP
 * provides a destructor which is invoked if an exception is thrown.
 */
class FILE_WRAP
{
    int     fh;

public:
    FILE_WRAP( int aFileHandle ) : fh( aFileHandle ) {}
    ~FILE_WRAP()
    {
        if( fh != -1 )
            close( fh );
    }

    operator int ()  { return fh; }
};


/**
 * Function strrstr
 * finds the last instance of needle in haystack, if any.
 */
static const char* strrstr( const char* haystack, const char* needle )
{
    const char* ret = 0;
    const char* next = haystack;

    // find last instance of haystack
    while( (next = strstr( next, needle )) != 0 )
    {
        ret = next;
        ++next;     // don't keep finding the same one.
    }

    return ret;
}

#if 1   // @todo switch over to EndsWithRev() global

static inline bool isDigit( char c )
{
    return c >= '0' && c <= '9';
}


/**
 * Function endsWithRev
 * returns a pointer to the final string segment: "revN[N..]" or NULL if none.
 * @param start is the beginning of string segment to test, the partname or
 *  any middle portion of it.
 * @param tail is a pointer to the terminating nul, or one past inclusive end of
 *  segment, i.e. the string segment of interest is [start,tail)
 * @param separator is the separating byte, expected: '.' or '/', depending on context.
 */
static const char* endsWithRev( const char* start, const char* tail, char separator = '/' )
{
    bool    sawDigit = false;

    while( tail > start && isDigit( *--tail ) )
    {
        sawDigit = true;
    }

    // if sawDigit, tail points to the 'v' here.

    if( sawDigit && tail-3 >= start )
    {
        tail -= 3;

        if( tail[0]==separator && tail[1]=='r' && tail[2]=='e' && tail[3]=='v' )
        {
            return tail+1;  // omit separator, return "revN[N..]"
        }
    }

    return 0;
}

static inline const char* endsWithRev( const STRING& aPartName, char separator = '/' )
{
    return endsWithRev( aPartName.c_str(),  aPartName.c_str()+aPartName.size(), separator );
}

#endif


// see struct BY_REV
bool BY_REV::operator() ( const STRING& s1, const STRING& s2 ) const
{
    // avoid instantiating new STRINGs, and thank goodness that c_str() is const.

    const char* rev1 = endsWithRev( s1 );
    const char* rev2 = endsWithRev( s2 );

    int rootLen1 =  rev1 ? rev1 - s1.c_str() : s1.size();
    int rootLen2 =  rev2 ? rev2 - s2.c_str() : s2.size();

    int r = memcmp( s1.c_str(), s2.c_str(), min( rootLen1, rootLen2 ) );

    if( r )
    {
        return r < 0;
    }

    if( rootLen1 != rootLen2 )
    {
        return rootLen1 < rootLen2;
    }

    // root strings match at this point, compare the revision number numerically,
    // and chose the higher numbered version as "less", according to std::set lingo.

    if( bool(rev1) != bool(rev2) )
    {
        return bool(rev1) < bool(rev2);
    }

    if( rev1 && rev2 )
    {
        int rnum1 = atoi( rev1+3 );
        int rnum2 = atoi( rev2+3 );

        // higher numbered revs are "less" so that they bubble to top.
        return rnum1 > rnum2;
    }

    return false;   // strings are equal, and they don't have a rev
}


bool DIR_LIB_SOURCE::makePartName( STRING* aPartName, const char* aEntry,
                        const STRING& aCategory )
{
    const char* cp = strrstr( aEntry, SWEET_EXT );

    // if base name is not empty, contains SWEET_EXT, && cp is not NULL
    if( cp > aEntry )
    {
        const char* limit = cp + strlen( cp );

        // If versioning, then must find a trailing "revN.." type of string.
        if( useVersioning )
        {
            const char* rev = endsWithRev( cp + SWEET_EXTZ, limit, '.' );
            if( rev )
            {
                if( aCategory.size() )
                    *aPartName = aCategory + "/";
                else
                    aPartName->clear();

                aPartName->append( aEntry, cp - aEntry );
                aPartName->append( "/" );
                aPartName->append( rev );
                return true;
            }
        }

        // If using versioning, then all valid partnames must have a rev string,
        // so we don't even bother to try and load any other partfile down here.
        else
        {
            // if file extension is exactly SWEET_EXT, and no rev
            if( cp==limit-5 )
            {
                if( aCategory.size() )
                    *aPartName = aCategory + "/";
                else
                    aPartName->clear();

                aPartName->append( aEntry, cp - aEntry );
                return true;
            }
        }
    }

    return false;
}


STRING DIR_LIB_SOURCE::makeFileName( const STRING& aPartName )
{
    // create a fileName for the sweet string, using a reversible
    // partname <-> fileName conversion protocol:

    STRING  fileName = sourceURI + "/";

    const char* rev = endsWithRev( aPartName );

    if( rev )
    {
        int basePartLen = rev - aPartName.c_str() - 1;  // omit '/' separator
        fileName.append( aPartName, 0,  basePartLen );
        fileName += SWEET_EXT;
        fileName += '.';
        fileName += rev;
    }
    else
    {
        fileName += aPartName;
        fileName += SWEET_EXT;
    }

    return fileName;
}


void DIR_LIB_SOURCE::readString( STRING* aResult, const STRING& aFileName ) throw( IO_ERROR )
{
    FILE_WRAP   fw = open( aFileName.c_str(), O_RDONLY );

    if( fw == -1 )
    {
        STRING  msg = strerror( errno );
        msg += "; cannot open(O_RDONLY) file " + aFileName;
        THROW_IO_ERROR( msg );
    }

    struct stat     fs;

    fstat( fw, &fs );

    // sanity check on file size
    if( fs.st_size > (1*1024*1024) )
    {
        STRING msg = aFileName;
        msg += " seems too big.  ( > 1 mbyte )";
        THROW_IO_ERROR( msg );
    }

#if 0
    // I read somewhere on the Internet that std::string chars are not guaranteed
    // (over time) to be contiguous in future implementations of C++, so this
    // strategy is here for that eventuality.  We buffer through readBuffer here.

    // reuse same readBuffer, which is not thread safe, but the API
    // is not advertising thread safe (yet, if ever).
    if( (int) fs.st_size > (int) readBuffer.size() )
        readBuffer.resize( fs.st_size + 1000 );

    int count = read( fw, &readBuffer[0], fs.st_size );
    if( count != (int) fs.st_size )
    {
        STRING  msg = strerror( errno );
        msg += "; cannot read file " + aFileName;
        THROW_IO_ERROR( msg );
    }

    aResult->assign( &readBuffer[0], count );
#else

    // read into the string directly
    aResult->resize( fs.st_size );

    int count = read( fw, &(*aResult)[0], fs.st_size );
    if( count != (int) fs.st_size )
    {
        STRING  msg = strerror( errno );
        msg += "; cannot read file " + aFileName;
        THROW_IO_ERROR( msg );
    }

    // test trailing nul is there, which should have been put there with resize() above
    // printf( "'%s'\n", aResult->c_str() );    // checked OK.
#endif

}


void DIR_LIB_SOURCE::cache() throw( IO_ERROR )
{
    partnames.clear();
    categories.clear();

    cacheOneDir( "" );
}


DIR_LIB_SOURCE::DIR_LIB_SOURCE( const STRING& aDirectoryPath,
                                const STRING& aOptions ) throw( IO_ERROR ) :
    useVersioning( strstr( aOptions.c_str(), "useVersioning" ) )
{
    sourceURI     = aDirectoryPath;
    sourceType    = "dir";

    if( sourceURI.size() == 0 )
    {
        THROW_IO_ERROR( STRING("aDirectoryPath cannot be empty")  );
    }

    // remove any trailing separator, so we can add it back later without ambiguity
    if( strchr( "/\\", sourceURI[sourceURI.size()-1] ) )
        sourceURI.erase( sourceURI.size()-1 );

    cache();
}


DIR_LIB_SOURCE::~DIR_LIB_SOURCE()
{
}


void DIR_LIB_SOURCE::GetCategoricalPartNames( STRINGS* aResults, const STRING& aCategory )
    throw( IO_ERROR )
{
    PN_ITER limit = aCategory.size() ?
                        partnames.lower_bound( aCategory + char( '/' + 1 ) ) :
                        partnames.end();

    PN_ITER it    = aCategory.size() ?
                        partnames.upper_bound( aCategory + "/" ) :
                        partnames.begin();

    aResults->clear();

    if( useVersioning )
    {
        STRING  partName;

        while( it != limit )
        {
            const char* rev = endsWithRev( *it );

            // all cached partnames have a rev string in useVersioning mode
            assert( rev );

            // partName is substring which omits the rev AND the rev separator
            partName.assign( *it, 0, rev - it->c_str() - 1 );

            aResults->push_back( partName );

            // skip over all other versions of the same partName.
            it = partnames.lower_bound( partName + char( '/' + 1 ) );
        }

    }

    else
    {
        while( it != limit )
            aResults->push_back( *it++ );
    }
}


void DIR_LIB_SOURCE::ReadPart( STRING* aResult, const STRING& aPartName, const STRING& aRev )
    throw( IO_ERROR )
{
    STRING  partName = aPartName;   // appended with aRev too if not empty
    const char* rev  = endsWithRev( partName );

    if( !useVersioning && (aRev.size() || rev) )
    {
        STRING msg = "this type 'dir' LIB_SOURCE not using 'useVersioning' option, cannot ask for a revision";
<<<<<<< HEAD
        throw IO_ERROR( msg );
=======
        THROW_IO_ERROR( msg );
>>>>>>> d2cc77ac
    }

    if( aRev.size() )
    {
        if( rev )   // a supplied rev replaces any in aPartName
            partName.resize( rev - partName.c_str() - 1 );

        partName += "/" + aRev;

        rev = endsWithRev( partName );
    }

    // partName is the exact part name we need here, or if rev is NULL,
    // then look for the highest numbered revision.

    if( rev )
    {
        PN_ITER it = partnames.find( partName );

        if( it == partnames.end() )    // part not found
        {
            partName += " not found.";
            THROW_IO_ERROR( partName );
        }

        readString( aResult, makeFileName( partName ) );
    }
    else
    {
        STRING search = partName + '/';

        // There's no rev on partName string.  Find the most recent rev, i.e. highest,
        // which will be first because of the BY_REV compare method, which treats
        // higher numbered revs as first.
        PN_ITER it = partnames.upper_bound( search );

        // verify that this one that is greater than partName is a match and not
        // some unrelated name that is larger.
        if( it == partnames.end() || it->compare( 0, search.size(), search ) != 0 )
        {
            partName.insert( partName.begin(), '\'' );
            partName += "' is not present without a revision.";
<<<<<<< HEAD
            throw IO_ERROR( partName );
=======
            THROW_IO_ERROR( partName );
>>>>>>> d2cc77ac
        }

        readString( aResult, makeFileName( *it ) );
    }
}


void DIR_LIB_SOURCE::ReadParts( STRINGS* aResults, const STRINGS& aPartNames )
    throw( IO_ERROR )
{
    aResults->clear();

    for( STRINGS::const_iterator n = aPartNames.begin();  n!=aPartNames.end();  ++n )
    {
        aResults->push_back( STRING() );
        ReadPart( &aResults->back(), *n );
    }
}


void DIR_LIB_SOURCE::GetCategories( STRINGS* aResults ) throw( IO_ERROR )
{
    aResults->clear();

    // caller fetches them sorted.
    for( NAME_CACHE::const_iterator it = categories.begin();  it!=categories.end();  ++it )
    {
        aResults->push_back( *it );
    }
}


#if defined(DEBUG)

void DIR_LIB_SOURCE::Show()
{
    printf( "Show categories:\n" );
    for( NAME_CACHE::const_iterator it = categories.begin();  it!=categories.end();  ++it )
        printf( " '%s'\n", it->c_str() );

    printf( "\n" );
    printf( "Show parts:\n" );
    for( PART_CACHE::const_iterator it = partnames.begin();  it != partnames.end();  ++it )
    {
        printf( " '%s'\n", it->c_str() );
    }
}

#endif


void DIR_LIB_SOURCE::cacheOneDir( const STRING& aCategory ) throw( IO_ERROR )
{
    STRING      curDir = sourceURI;

    if( aCategory.size() )
        curDir += "/" + aCategory;

    DIR_WRAP    dir = opendir( curDir.c_str() );

    if( !dir )
    {
        STRING  msg = strerror( errno );
        msg += "; scanning directory " + curDir;
        THROW_IO_ERROR( msg );
    }

    struct stat     fs;
    STRING          partName;
    STRING          fileName;
    dirent*         entry;

    while( (entry = readdir( *dir )) != NULL )
    {
        if( !strcmp( ".", entry->d_name ) || !strcmp( "..", entry->d_name ) )
            continue;

        fileName = curDir + "/" + entry->d_name;

        if( !stat( fileName.c_str(), &fs ) )
        {
            // is this a valid part name?
            if( S_ISREG( fs.st_mode ) && makePartName( &partName, entry->d_name, aCategory ) )
            {
                std::pair<NAME_CACHE::iterator, bool> pair = partnames.insert( partName );

                if( !pair.second )
                {
                    STRING  msg = partName;
                    msg += " has already been encountered";
                    THROW_IO_ERROR( msg );
                }
            }

            // is this an acceptable category name?
            else if( S_ISDIR( fs.st_mode ) && !aCategory.size() && isCategoryName( entry->d_name ) )
            {
                // only one level of recursion is used, controlled by the
                // emptiness of aCategory.
                categories.insert( entry->d_name );

                // somebody needs to test Windows (mingw), make sure it can
                // handle opendir() recursively
                cacheOneDir( entry->d_name );
            }
            else
            {
                //D( printf( "ignoring %s\n", entry->d_name );)
            }
        }
    }
}


#if 0 && defined(DEBUG)

void DIR_LIB_SOURCE::Test( int argc, char** argv )
{
    STRINGS     partnames;
    STRINGS     sweets;

    try
    {
        STRINGS::const_iterator  pn;

//        DIR_LIB_SOURCE  uut( argv[1] ? argv[1] : "", "" );
        DIR_LIB_SOURCE  uut( argv[1] ? argv[1] : "", "useVersioning" );

        // show the cached content, only the directory information is cached,
        // parts are cached in class LIB, not down here.
        uut.Show();

        uut.GetCategoricalPartNames( &partnames, "lions" );

        printf( "\nGetCategoricalPartNames( aCatagory = 'lions' ):\n" );
        for( STRINGS::const_iterator it = partnames.begin();  it!=partnames.end();  ++it )
        {
            printf( " '%s'\n", it->c_str() );
        }

        uut.ReadParts( &sweets, partnames );

        printf( "\nSweets for Category = 'lions' parts:\n" );
        pn = partnames.begin();
        for( STRINGS::const_iterator it = sweets.begin();  it!=sweets.end();  ++it, ++pn )
        {
            printf( " %s: %s", pn->c_str(), it->c_str() );
        }

        // fetch the part names for ALL categories.
        uut.GetCategoricalPartNames( &partnames );

        printf( "\nGetCategoricalPartNames( aCategory = '' i.e. ALL):\n" );
        for( STRINGS::const_iterator it = partnames.begin();  it!=partnames.end();  ++it )
        {
            printf( " '%s'\n", it->c_str() );
        }

        uut.ReadParts( &sweets, partnames );

        printf( "\nSweets for ALL parts:\n" );
        pn = partnames.begin();
        for( STRINGS::const_iterator it = sweets.begin();  it!=sweets.end();  ++it, ++pn )
        {
            printf( " %s: %s", pn->c_str(), it->c_str() );
        }
    }

    catch( std::exception& ex )
    {
        printf( "std::exception\n" );
    }

    catch( IO_ERROR& ioe )
    {
        printf( "exception: %s\n", (const char*) ioe.errorText.ToUTF8() ) );
    }
}


int main( int argc, char** argv )
{
    DIR_LIB_SOURCE::Test( argc, argv );
    return 0;
}

#endif<|MERGE_RESOLUTION|>--- conflicted
+++ resolved
@@ -449,11 +449,7 @@
     if( !useVersioning && (aRev.size() || rev) )
     {
         STRING msg = "this type 'dir' LIB_SOURCE not using 'useVersioning' option, cannot ask for a revision";
-<<<<<<< HEAD
-        throw IO_ERROR( msg );
-=======
         THROW_IO_ERROR( msg );
->>>>>>> d2cc77ac
     }
 
     if( aRev.size() )
@@ -496,11 +492,7 @@
         {
             partName.insert( partName.begin(), '\'' );
             partName += "' is not present without a revision.";
-<<<<<<< HEAD
-            throw IO_ERROR( partName );
-=======
             THROW_IO_ERROR( partName );
->>>>>>> d2cc77ac
         }
 
         readString( aResult, makeFileName( *it ) );
